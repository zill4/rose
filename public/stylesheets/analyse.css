div.board_wrap {
  float: left;
  width: 514px;
  min-height: 558px;
}
div.moves_wrap {
  margin-left: 532px;
  position: relative;
}
p.rematch_wrap {
  margin-top: 31px;
  text-align: center;
}
div.analysis_menu {
  text-align: center;
  border-top: 1px solid #c0c0c0;
  height: 21px;
}
div.analysis_menu > a {
  background: #f0f0f0;
  border: 1px solid #c0c0c0;
  padding: 2px 8px;
  height: 16px;
  line-height: 16px;
  margin: -1px 0 0 -5px;
  display: inline-block;
  cursor: pointer;
}
div.analysis_menu > a.active {
  background-color: #eee;
  border-top: 1px solid #eee;
}
body.base div.analysis_menu > a.active {
  border-bottom: 2px solid #d85000;
}
div.analysis_panels {
  margin-top: -10px;
}
div.analysis_panels > div {
  height: 210px;
  max-height: 210px;
  display: none;
  overflow-x: hidden;
  overflow-y: auto;
  text-align: left;
}
div.analysis_panels > div.active {
  display: block;
}
div.analysis_panels .crosstable table {
  margin-top: 60px;
}
div.game_analysis {
  padding: 10px;
  width: 492px;
}
.view_game_analysis {
  display: none;
}
.future_game_analysis {
  margin-top: 84px;
  text-align: center;
}
form.better_analysis {
  margin-top: 20px;
  width: 512px;
  text-align: center;
}
.underboard_content .quote.panel.active {
  display: flex;
  align-items: center;
}
.future_game_analysis .button {
  display: inline-block;
  line-height: 24px;
}
div.fen_pgn p {
  margin: 0.6em 0;
}
div.fen_pgn a {
  color: #3893E8;
}
div.fen_pgn strong,
div.fen_pgn input.fen,
div.fen_pgn .pgn {
  font-family: monospace;
}
div.fen_pgn strong {
  font-size: 1.1em;
  display: inline-block;
  margin-right: 7px;
}
div.fen_pgn input.fen {
  width: 450px;
}
div.game_control {
  flex: 0 0 36px;
  font-size: 1.3em;
  display: flex;
  justify-content: space-between;
}
div.game_control button {
  background: none;
  border: none;
  padding: 0 12px;
  outline: none;
  line-height: 36px;
}
div.game_control button:hover {
  background: #3893E8;
  color: #fff;
}
div.game_control button:active,
div.game_control button.active {
  background: #5ba6ec;
  color: #fff;
}
div.game_control button.hidden {
  visibility: hidden;
}
div.game_control .jumps {
  display: flex;
}
div.game_control .jumps button:first-child,
div.game_control .jumps button:last-child {
  font-size: 0.7em;
  padding: 0 5px;
}
div.game_control .jumps button:nth-child(2) {
  padding: 0 10px 0 14px;
}
div.game_control .jumps button:nth-child(3) {
  padding: 0 14px 0 10px;
}
div.lichess_game div.lichess_ground {
  position: relative;
  transition: padding-left 0.3s;
<<<<<<< HEAD
=======
  position: relative;
>>>>>>> 6ec1a502
}
div.eval_gauge {
  position: absolute;
  right: -22px;
  top: 0;
  width: 16px;
  height: 100%;
  background: #fff;
  background-size: 100% 100%;
  border-radius: 5px;
}
div.eval_gauge.reverse {
  transform: rotateX(180deg);
}
div.eval_gauge::after {
  content: '';
  display: block;
  position: absolute;
  top: 0;
  bottom: 0;
  left: 0;
  right: 0;
  box-shadow: 0 0 5px rgba(0,0,0,0.7) inset;
  border-radius: 5px;
}
div.eval_gauge tick {
  position: absolute;
  top: 0;
  left: 0;
  width: 100%;
  border-bottom: 2px ridge #eee;
  opacity: 0.4;
}
div.eval_gauge tick.zero {
  opacity: 1;
  border-bottom: 7px solid #dc322f!important;
  margin-top: -3px;
  opacity: 0.45;
}
div.eval_gauge .black {
  width: 100%;
  height: 50%;
  background: #888;
  border-radius: 5px 5px 0 0;
  transition: height 1s;
}
div.gauge_displayed div.lichess_game div.lichess_ground {
  padding-left: 28px;
}
div.gauge_displayed .fork {
  margin-left: 13px;
}
.opening_box {
  padding: 5px;
  border: 1px solid #ccc;
  border-bottom: 0;
  white-space: nowrap;
  overflow: hidden;
  text-overflow: ellipsis;
  background: #e4e4e4;
  font-family: 'Roboto';
}
.ceval_box {
  position: relative;
  flex: 0 0 40px;
  border: 1px solid #ccc;
  border-bottom: 0;
}
.ceval_box .switch {
  position: absolute;
  top: 9px;
  right: 10px;
}
.ceval_box pearl {
  position: absolute;
  top: 0;
  left: 0;
  font-size: 2em;
  line-height: 40px;
  height: 40px;
  width: 80px;
  text-align: center;
  font-weight: bold;
  background: #e0e0e0;
}
.ceval_box pearl .cpu {
  font-family: Roboto;
  font-weight: 300;
  opacity: 0.5;
}
.ceval_box help {
  display: block;
  margin: 5px;
  font-size: 0.9em;
}
.ceval_box .bar {
  position: absolute;
  width: 100%;
  height: 4px;
  top: 0px;
}
.ceval_box .bar span {
  display: block;
  height: 4px;
  width: 0;
  background: #759900;
  transition: 1s;
}

.fork {
  position: absolute;
  top: 100%;
<<<<<<< HEAD
  left: 74px;
=======
  left: 61px;
>>>>>>> 6ec1a502
  width: 150px;
  background: #fff;
  box-shadow: 0px 0px 15px 0px rgba(0, 0, 0, 0.3), 0px 0px 25px 0px rgba(0, 0, 0, 0.3);
  z-index: 1;
}
.fork move {
  font-family: 'ChessSansPiratf', sans-serif;
  font-size: 16px;
  line-height: 40px;
  display: block;
  cursor: pointer;
  padding: 0 15px;
  display: flex;
  border-bottom: 1px solid #e4e4e4;
}
.fork move:last-child {
  border-bottom: none;
}
.fork move:hover,
.fork:not(:hover) move.selected {
  background: #3893e8;
  color: #fff!important;
}
.fork glyph {
  font-family: 'Noto Sans';
  margin-left: 2px;
}
.fork eval {
  flex: 3 0 auto;
  text-align: right;
  font-size: 0.8em;
  font-family: 'Roboto';
  opacity: 0.8;
}

@media (min-width: 1050px) {
  div.lichess_game div.lichess_ground {
    width: 280px;
    min-width: 280px;
  }
  .fork {
<<<<<<< HEAD
    left: 93px;
=======
    left: 80px;
>>>>>>> 6ec1a502
  }
}

.explorer_box {
  position: relative;
  flex: 2.5 1 0px;
  border: 1px solid #ccc;
  margin-top: 5px;
  overflow: scroll;
  overflow-x: hidden;
  white-space: nowrap;
  -webkit-user-select: none;
  -moz-user-select: none;
  -ms-user-select: none;
  transition: 0.3s;
}
.explorer_box.config {
  flex: 3.5 1 0px;
}
.explorer_box.reduced {
  flex: 0.3 3 0px;
}
.explorer_box.reduced:hover {
  flex: 1 2 0px;
}
.explorer_box.config {
  min-height: 210px;
}
.explorer_box .overlay {
  position: absolute;
  top: 0;
  left: 0;
  width: 100%;
  height: 100%;
  display: none;
}
.explorer_box.loading .overlay {
  display: block;
}
.explorer_box tbody {
  transition: opacity 0.13s;
}
.explorer_box.loading tbody {
  opacity: 0.4;
}
.explorer_box .empty {
  text-align: center;
  display: flex;
  flex-flow: column;
  height: 100%;
}
.explorer_box thead th {
  text-transform: capitalize;
  padding-left: 7px;
}
.explorer_box thead th,
.explorer_box .title {
  font-size: 11px;
  line-height: 22px;
  background: #3b93da;
  color: #fff;
  text-align: left;
  padding-left: 10px;
}
body.dark .explorer_box thead th,
body.dark .explorer_box .title {
  background: #215279;
  color: #ccc;
}
.explorer_box tr:nth-child(even) {
  background: #fafafa;
}
.explorer_box tbody tr {
  transition: background-color 0.13s;
}
.explorer_box tbody tr:hover {
  background: rgba(191, 231, 255, 0.7);
}
.explorer_box td {
  cursor: pointer;
  padding-left: 7px;
}
.explorer_box .moves td:first-child {
  font-family: 'ChessSansPiratf', sans-serif;
  font-size: 14px;
  line-height: 30px;
  padding-left: 7px;
}
.explorer_box .moves td:nth-child(2) {
  font-size: 10px;
  opacity: 0.8;
  text-align: right;
}
.explorer_box .moves td:last-child {
  width: 100%;
  padding-right: 7px;
}
.explorer_box .bar span {
  text-align: center;
  display: inline-block;
  overflow: hidden;
  vertical-align: middle;
  border: 0px solid #ccc;
  border-width: 1px 0;
  box-sizing: border-box;
  height: 16px;
  line-height: 16px;
  font-size: 11px;
}
body.dark .explorer_box .bar span {
  border-color: #555;
}
.explorer_box .white {
  background: #fff;
  box-shadow: 0 -5px 7px rgba(0,0,0,0.1) inset;
}
body.dark .explorer_box .white {
  background: #bbb;
  color: #222;
  box-shadow: 0 -5px 7px rgba(0,0,0,0.25) inset;
}
.explorer_box .draws,
.explorer_box .black {
  color: #fff;
  box-shadow: 0 5px 7px rgba(255,255,255,0.2) inset;
}
.explorer_box .draws {
  background: #a0a0a0;
}
body.dark .explorer_box .draws {
  background: #666;
  color: #ddd;
}
.explorer_box .black {
  background: #555;
  color: #ddd;
}
body.dark .explorer_box .black {
  background: #333;
  box-shadow: 0 5px 7px rgba(255,255,255,0.1) inset;
}
.explorer_box .bar span:first-child {
  border-top-left-radius: 3px;
  border-bottom-left-radius: 3px;
  border-left-width: 1px;
}
.explorer_box .bar span:last-child {
  border-top-right-radius: 3px;
  border-bottom-right-radius: 3px;
  border-right-width: 1px;
}
.explorer_box .games {
  width: 100%;
}
.explorer_box .games td {
  padding: 5px 0 5px 7px;
  max-width: 110px;
}
.explorer_box .games td span {
  display: block;
  overflow: hidden;
  text-overflow: ellipsis;
}
.explorer_box .games result {
  display: block;
  text-align: center;
  padding: 3px 5px;
  border-radius: 3px;
  font-family: monospace;
  font-size: 0.9em;
}
.explorer_box .tablebase {
  width: 100%;
}
.explorer_box .tablebase td:first-child {
  font-family: 'ChessSansPiratf', sans-serif;
  font-size: 14px;
  line-height: 30px;
  padding-left: 7px;
}
.explorer_box .tablebase td:last-child {
  padding-right: 7px;
  text-align: right;
}
.explorer_box .tablebase result {
  padding: 3px 5px;
  margin-left: 5px;
  border-radius: 3px;
  font-size: 0.9em;
}
.explorer_box .toconf {
  position: absolute;
  top: 0;
  right: 0;
  cursor: pointer;
  display: block;
  font-size: 15px;
  color: #fff;
  width: 22px;
  height: 22px;
  line-height: 20px;
  text-align: center;
  opacity: 0.7;
}
.explorer_box .toconf:hover {
  opacity: 1;
}
.explorer_box .message {
  text-align: center;
  font-style: italic;
  flex: 1 1 100%;
  display: flex;
  flex-flow: column;
  justify-content: center;
}
.explorer_box .message h3 {
  margin: 5px 0 8px 0;
}
.explorer_box:not(.reduced) .message h3,
.explorer_box.reduced:hover .message h3 {
  font-weight: bold;
}
.explorer_box .message p {
  white-space: normal;
  padding: 0 8px;
  margin: 0 0 8px 0;
}
.explorer_box.reduced .message p,
.explorer_box.reduced .message button {
  display: none;
}
.explorer_box.reduced:hover .message p,
.explorer_box.reduced:hover .message button {
  display: block;
}
.explorer_box .message button {
  margin: 0 30px;
}
.explorer_box .message.masters i {
  font-size: 40px;
  margin: 10px 0;
}
.explorer_box .config {
  overflow: hidden;
}
.explorer_box .config section {
  padding: 8px 10px 0 10px;
}
.explorer_box .config section.db {
  padding-top: 5px;
}
.explorer_box .config section.save {
  text-align: center;
  padding: 15px 0 10px 0;
}
.explorer_box .config label {
  font-weight: bold;
  display: block;
  line-height: 2em;
}
.explorer_box .config .choices {
  display: flex;
}
.explorer_box .config .choices span {
  flex-grow: 1;
  padding: 5px 0;
  text-align: center;
  cursor: pointer;
  transition: background 0.13s;
  border: 1px solid #ccc;
  border-width: 1px 0 1px 1px;
  text-transform: capitalize;
}
.explorer_box .config .choices span:first-child {
  border-radius: 3px 0 0 3px;
}
.explorer_box .config .choices span:last-child {
  border-radius: 0 3px 3px 0;
  border-right-width: 1px;
}
.explorer_box .config .choices span:hover {
  background: #fff;
}
.explorer_box .config .choices span.selected {
  background: #3893E8!important;
  color: #fff!important;
  text-shadow: 1px 0 0 rgba(0,0,0,0.5);
  font-weight: bold;
  box-shadow: 0 3px 5px rgba(0,0,0,0.2) inset;
}
.lichess_ground .areplay,
.lichess_ground .action_menu {
  overflow: auto;
  overflow-x: hidden;
  border: 1px solid #ccc;
  -webkit-user-select: none;
  -moz-user-select: none;
  -ms-user-select: none;
  margin-left: 0;
}
.lichess_ground .areplay {
  flex: 2 1 0px;
  position: relative; /* for autoscroll */
}
.lichess_ground .action_menu {
  flex: 1 0;
  border-color: transparent;
}
.lichess_ground .action_menu .button {
  display: block;
  margin: 15px 0;
  padding: 10px;
}
.lichess_ground .action_menu .button::before {
  font-size: 2em;
}
.lichess_ground .action_menu .autoplay {
  margin-top: -15px;
  display: flex;
}
.lichess_ground .action_menu .autoplay .button {
  flex: 1 1 auto;
  text-align: center;
  line-height: 24px;
}
.lichess_ground .action_menu form.delete {
  margin-top: 2em;
  text-align: right;
}
.lichess_ground .action_menu form.delete .button {
  display: inline-block;
  padding: 0 8px;
}
.lichess_ground .action_menu form.delete .button::before {
  font-size: 1.2em;
}
.lichess_ground .action_menu .setting {
  padding: 5px 0 5px 10px;
  line-height: 22px;
}
.lichess_ground .action_menu .setting label {
  cursor: pointer;
}
.lichess_ground .action_menu .switch {
  float: right;
}
.lichess_ground .opening {
  padding-bottom: 3px;
}

.tview2 {
  display: flex;
  flex-flow: row wrap;
  background: #fff;
  font-size: 13.5px;
  white-space: normal;
  line-height: 1.25;
}
.tview2 move {
  font-family: 'ChessSansPiratf', sans-serif;
  font-size: 14px;
  white-space: nowrap;
  overflow: hidden;
  display: inline-block;
  padding: 0 2px;
  cursor: pointer;
}
.tview2 move.parent {
  color: #3893e8!important;
}
.tview2 move.current {
  border: 1px solid #d85000!important;
}
.tview2 move.active {
  color: #d85000;
}
.tview2 move:not(.empty):hover,
.tview2 move:not(.empty):hover move index {
  background: #3893e8;
  color: #fff!important;
}
.tview2 move.empty {
  color: #aaa;
  cursor: default;
}
.tview2 move.context_menu {
  background: #d85000!important;
  color: #fff!important;
}
.tview2 move index {
  font-size: 90%;
  padding-left: 5px;
  opacity: 0.7;
}
.tview2 move index:first-child {
  padding-left: 0;
}
.tview2 line move {
  color: #555;
}
.tview2 > move {
  flex: 0 0 44%;
  display: flex;
  box-sizing: border-box;
  font-size: 16px;
  line-height: 28px;
  padding-left: 7px;
  padding-right: 3px;
}
.tview2 > index + move {
  border-right: 1px solid #ddd;
}
.tview2 eval {
  flex: 3 0 auto;
  text-align: right;
  font-size: 0.8em;
  font-family: 'Roboto';
  opacity: 0.8;
}
.tview2 glyph {
  font-family: 'Noto Sans';
}
.tview2 > move glyph {
  flex: 0 1 auto;
  text-align: center;
  overflow: hidden;
  font-size: 13px;
}
.tview2 > move glyph:first-child {
  margin-left: 3px;
}
.tview2 > index {
  flex: 0 0 12%;
  display: flex;
  justify-content: center;
  box-sizing: border-box;
  border-right: 1px solid #ddd;
  background: #f8f8f8;
  line-height: 28px;
  color: #c0c0c0;
}
.tview2 > interrupt {
  flex: 0 0 100%;
  background: #f8f8f8;
  border-top: 1px solid #ddd;
  border-bottom: 1px solid #ddd;
  box-sizing: border-box;
  max-width: 100%;
}
.tview2 > interrupt > comment {
  display: block;
  padding: 3px 5px;
  word-wrap: break-word;
}
.tview2 comment.white {
  border-left: 3px solid;
}
.tview2 comment.black {
  border-right: 3px solid;
  overflow-x: hidden;
}
.tview2 comment.inaccuracy {
  border-color: #56B4E9;
}
.tview2 comment.mistake {
  border-color: #E69F00;
}
.tview2 comment.blunder {
  border-color: #DF5353;
}
.tview2 comment.undefined {
  border-color: #66558C;
}
.tview2 line comment {
  display: inline;
  color: #808080;
  word-wrap: break-word;
  font-size: 90%;
  padding: 0 5px 0 3px;
  vertical-align: top;
}
.tview2 lines {
  display: block;
  padding-top: 2px;
  margin-left: 5px;
  margin-bottom: 0.8em;
  border-left: 1px solid #ccc;
}
.tview2 lines.single {
  border-left: none;
}
.tview2 lines:last-child {
  margin-bottom: 0;
}
.tview2 line {
  display: block;
  margin: 2px 0;
  padding-left: 4px;
}
.tview2 > interrupt {
  flex: 0 0 100%;
  font-size: 95%;
}
.tview2 lines lines move {
  font-size: 13px;
}
.tview2 lines lines {
  margin-left: 1px;
}
.tview2 lines lines::before {
  content: ' ';
  border-top: 1px solid #c0c0c0;
  position: absolute;
  margin-left: -5.5px;
  margin-top: -2px;
  width: 5px;
  height: 6px;
}
.tview2 lines line::before {
  margin-top: 7px;
  margin-left: -4px;
  content: ' ';
  border-top: 1px solid #c0c0c0;
  position: absolute;
  width: 5px;
  height: 6px;
}
.tview2 lines lines:last-child {
  margin-bottom: 0;
}
.tview2 .conceal {
  opacity: 0.4;
}
.tview2 .hide {
  display: none;
}
.lichess_ground .result {
  font-weight: bold;
  font-size: 1.3em;
  text-align: center;
}
.lichess_ground .status {
  font-size: 1em;
  text-align: center;
  font-style: italic;
  margin-bottom: 5px;
}
div.underboard {
  margin-top: 25px;
}
div.underboard .center {
  padding: 0;
}
div.copyables label.name {
  font-weight: bold;
}
div.copyables textarea,
div.copyables label {
  display: inline-block;
  vertical-align: middle;
}
div.copyables .pgn {
  margin-top: 1em;
  margin-bottom: 20px;
}
div.copyables .pgn textarea {
  color: #747474;
  resize: vertical;
  min-height: 6em;
  white-space: pre-wrap;
  overflow-x: hidden;
}
div.copyables .pgn .action {
  display: none;
  text-align: right;
  margin-top: 10px;
}
div.copyables .pgn:hover .action {
  display: block;
}
div.advice_summary {
  margin-top: -12px;
}
div.advice_summary td {
  padding: 2px 8px;
  text-align: center;
}
div.advice_summary tbody td {
  font-weight: bold;
}
div.advice_summary tr.symbol {
  cursor: pointer;
}
div.advice_summary tr.symbol:hover {
  text-decoration: underline;
}
div.advice_summary table:first-child {
  margin-bottom: 5px;
}
#adv_chart,
#movetimes_chart {
  height: 210px;
  background: linear-gradient(to bottom, rgba(255, 255, 255, 0) 0%, rgba(255, 255, 255, 0) 20%, rgba(128, 128, 128, 0.2) 50%, rgba(255, 255, 255, 0) 80%, rgba(255, 255, 255, 0) 100%);
}
div.panel.computer_analysis {
  position: relative;
}
#adv_chart_loader {
  position: absolute;
  top: 73px;
  left: -1px;
  background: #fff;
  padding: 7px 10px;
  line-height: 20px;
  box-shadow: 1px 3px 6px rgba(0, 0, 0, 0.3);
  display: flex;
  border: 1px solid #ccc;
  border-radius: 0 50px 50px 0;
  transition: left 1s;
}
div.underboard:hover #adv_chart_loader {
  left: -75px;
}
#adv_chart_loader .spinner {
  width: 32px;
  height: 32px;
  display:inline-block;
  margin-left: 10px;
}
span.mod {
  display: inline-block;
  border-left: 3px solid;
  padding-left: 2px;
}
span.blurs {
  border-color: #DDCF3F;
}
span.hold {
  border-color: #E73B38;
}
div.shortcuts .inner {
  display: none;
}
div.shortcuts:hover .inner {
  display: block;
}
div.shortcuts .title {
  margin: 1.5em 0 0.5em 0;
  display: block;
  font-weight: bold;
  border-bottom: 1px solid #ccc;
}
div.shortcuts li {
  display: block;
  margin: 0.5em 0;
}
#site_header div.shortcuts strong {
  font-weight: bold;
}
.back_to_game {
  margin-top: 30px;
  text-align: center;
}
.copyables > p {
  margin-top: 7px;
}
.copyables .name {
  font-family: monospace;
  font-size: 1.2em;
  display: inline-block;
  width: 40px;
}
.copyable {
  width: 455px;
}
.analeft {
  position: absolute;
  top: 53px;
  left: -241px;
  width: 226px;
}
.forecast {
  -webkit-user-select: none;
  -moz-user-select: none;
  -ms-user-select: none;
  transition: opacity 0.13s;
  position: relative;
}
.forecast.loading .box,
.forecast.loading .add {
  opacity: 0.5;
}
.forecast .overlay {
  position: absolute;
  top: 0;
  left: 0;
  width: 100%;
  height: 100%;
  display: flex;
}
.forecast .entries {
  border: 1px solid #ccc;
}
.forecast .entries .top {
  border-bottom: 1px solid #ccc;
  padding: 3px 5px;
  font-weight: bold;
  color: #999;
}
.forecast .entry {
  padding: 12px 2px 12px 10px;
  margin-left: -2px;
  transition: 0.13s;
  position: relative;
  cursor: pointer;
}
.forecast .entry::before {
  margin-left: -10px;
  opacity: 0.4;
}
.forecast .entry:hover {
  background: #e0e0e0;
}
.forecast .entry .del {
  position: absolute;
  right: 5px;
  top: 8px;
  width: 10px;
  height: 10px;
  line-height: 10px;
  text-align: center;
  display: block;
  font-size: 13px;
  opacity: 0;
  transition: 0.13s;
  background: #fff;
  padding: 5px;
  border-radius: 50%;
  color: #dc322f;
}
.forecast .entry:hover .del {
  opacity: 0.8;
}
.forecast .entry:hover .del:hover {
  opacity: 1;
}
.forecast .add {
  display: block;
  width: 100%;
  text-align: left;
  border-width: 1px 0 0 0;
  transition: 0.5s;
}
.forecast .add::before {
  font-size: 32px;
  float: left;
  margin: 1px 10px 0 0;
  opacity: 0.6;
  transition: opacity 0.13s;
}
.forecast .add.enabled::before {
  color: #759900;
}
.forecast .add:hover::before {
  opacity: 0.9;
}
.forecast .add span {
  display: block;
  white-space: normal;
  font-weight: normal;
}
.forecast sans {
  font-family: 'Roboto';
  font-weight: 300;
}
.forecast sans san {
  font-family: 'ChessSansPiratf', sans-serif;
  font-weight: bold;
}
.forecast button.on-my-turn {
  margin-top: 20px;
}
.forecast button.on-my-turn::before {
  color: #759900;
}

.mselect {
  margin-top: 20px;
  width: 100%;
  font-size: 1.2em;
  box-sizing: border-box;
  display:inline-block;
  position: relative;
  padding:0;
  border:0;
}
.mselect .button {
  position: relative;
  display: inline-block;
  box-sizing: border-box;
  width: 100%;
  padding: 10px;
}
.mselect .button i {
  font-size: 10px;
  position: absolute;
  right: 5px;
  top: 14px;
}
.mselect .list {
  width:100%;
  margin:0;
  padding:0;
  position:absolute;
  top:0;
  text-align: left;
  list-style-type:none;
  font-weight: normal;
  background:#FFF;
  box-shadow: 0px 8px 17px 0px rgba(0, 0, 0, 0.2), 0px 6px 20px 0px rgba(0, 0, 0, 0.19);
  border-radius: 3px;
  display: none;
}
.mselect.shown .list {
  display: block;
}
.mselect .list a {
  display: block;
  padding: 10px;
  background:#fff;
  transition: 0.13s;
  outline:0;
  text-decoration:none;
  cursor:pointer;
}
.mselect .list a:hover{
  background: #3893E8;
  color: #fff;
}
.mselect a[data-icon]:before,
.mselect .button[data-icon]:before {
  font-size: 1.5em;
  margin-right: 10px;
  color: #3893E8;
  transition: 0.13s;
}
.mselect a:hover:before {
  color: #fff;
}

#analyse-cm {
  position: absolute;
  display: none;
  z-index: 900000;
  cursor: default;
  background: #f0f0f0;
  box-shadow: 0 1px 4px rgba(0, 0, 0, 0.15);
}
#analyse-cm.visible {
  display: block;
}
#analyse-cm .title {
  padding: 5px;
  background: #777;
  color: #fff;
  text-align: center;
  font-family: 'ChessSansPiratf', sans-serif;
  font-size: 14px;
}
#analyse-cm .action {
  display: block;
  padding: 10px;
}
#analyse-cm .action::before {
  margin-right: 10px;
}
#analyse-cm .action:hover {
  background: #fff;
}

body.coords_2 .gauge_displayed square[data-coord-y]::before {
  color: #fff;
  text-shadow: 0 1px 2px #000;
  font-weight: normal;
  top: 1px;
  right: 1px;
}<|MERGE_RESOLUTION|>--- conflicted
+++ resolved
@@ -135,10 +135,6 @@
 div.lichess_game div.lichess_ground {
   position: relative;
   transition: padding-left 0.3s;
-<<<<<<< HEAD
-=======
-  position: relative;
->>>>>>> 6ec1a502
 }
 div.eval_gauge {
   position: absolute;
@@ -251,11 +247,7 @@
 .fork {
   position: absolute;
   top: 100%;
-<<<<<<< HEAD
-  left: 74px;
-=======
   left: 61px;
->>>>>>> 6ec1a502
   width: 150px;
   background: #fff;
   box-shadow: 0px 0px 15px 0px rgba(0, 0, 0, 0.3), 0px 0px 25px 0px rgba(0, 0, 0, 0.3);
@@ -297,11 +289,7 @@
     min-width: 280px;
   }
   .fork {
-<<<<<<< HEAD
-    left: 93px;
-=======
     left: 80px;
->>>>>>> 6ec1a502
   }
 }
 
