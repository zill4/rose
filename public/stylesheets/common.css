body,
ul,
ol,
li,
h1,
h2,
form,
legend,
input,
textarea,
p,
th,
td {
  margin: 0;
  padding: 0;
}
table {
  border-collapse: collapse;
  border-spacing: 0;
}
img {
  border: 0;
}
em,
strong,
th {
  font-style: normal;
  font-weight: normal;
}
li {
  list-style: none;
}
th {
  text-align: left;
}
h1,
h2,
h3 {
  font-size: 100%;
  font-weight: normal;
}
input,
textarea,
select,
button {
  font-family: inherit;
  font-size: inherit;
  font-weight: inherit;
}
time {
  display: inline-block;
}
@font-face {
  font-family: 'Open Sans';
  font-style: normal;
  font-weight: 300;
  src: local('Open Sans Light'), local('OpenSans-Light'), url(http://themes.googleusercontent.com/static/fonts/opensans/v7/DXI1ORHCpsQm3Vp6mXoaTXhCUOGz7vYGh680lGh-uXM.woff) format('woff');
}
@font-face {
  font-family: 'Open Sans';
  font-style: normal;
  font-weight: 400;
  src: local('Open Sans'), local('OpenSans'), url(http://themes.googleusercontent.com/static/fonts/opensans/v7/cJZKeOuBrn4kERxqtaUH3T8E0i7KZn-EPnyo3HZu7kw.woff) format('woff');
}
@font-face {
  font-family: 'Open Sans';
  font-style: normal;
  font-weight: 700;
  src: local('Open Sans Bold'), local('OpenSans-Bold'), url(http://themes.googleusercontent.com/static/fonts/opensans/v7/k3k702ZOKiLJc3WVjuplzHhCUOGz7vYGh680lGh-uXM.woff) format('woff');
}
@font-face {
  font-family: "lichess";
  src: url("../font21/fonts/lichess.eot");
  src: url("../font21/fonts/lichess.eot?#iefix") format("embedded-opentype"), url("../font21/fonts/lichess.woff") format("woff"), url("../font21/fonts/lichess.ttf") format("truetype"), url("../font21/fonts/lichess.svg#lichess") format("svg");
  font-weight: normal;
  font-style: normal;
}
.is::before,
[data-icon]::before {
  font-size: 1.2em;
  vertical-align: middle;
  font-family: "lichess" !important;
  font-style: normal !important;
  font-weight: normal !important;
  text-transform: none !important;
  speak: none;
  line-height: 1;
  -webkit-font-smoothing: antialiased;
  -moz-osx-font-smoothing: grayscale;
  content: attr(data-icon);
}
[data-icon].is2::before {
  font-size: 20px;
}
[data-icon].is3::before {
  font-size: 22px;
}
[data-icon].is4::before {
  font-size: 30px;
}
[data-icon].is-green::before {
  color: #759900;
}
[data-icon].is-gold::before {
  color: #d59120;
}
body.blind_mode .is::before,
body.blind_mode .is::after,
body.blind_mode [data-icon]::before {
  content: none;
  display: none;
  visibility: hidden;
}
.is.color-icon.white::before {
  content: "K";
}
.is.color-icon.black::before {
  content: "J";
}
.is.color-icon.random::before {
  content: "l";
}

@font-face {
  font-family: 'ChessSansPiratf';
  src: url("../fonts/ChessSansPiratf.eot");
  src: url("../fonts/ChessSansPiratf.eot?#iefix") format("embedded-opentype"), url("../fonts/ChessSansPiratf.woff") format("woff"), url("../fonts/ChessSansPiratf.ttf") format("truetype"), url("../fonts/ChessSansPiratf.svg#lichess") format("svg");
}
.thin {
  font-weight: lighter;
}
#blind_mode {
  margin-left: -99999px;
  height: 0;
}
body.blind_mode #blind_mode {
  text-align: center;
  padding: 5px 0;
  background: #888;
  margin-left: 0;
  height: auto;
}
/* jquery-ui */

.ui-helper-hidden {
  display: none;
}
.ui-helper-hidden-accessible {
  border: 0;
  clip: rect(0 0 0 0);
  height: 1px;
  margin: -1px;
  overflow: hidden;
  padding: 0;
  position: absolute;
  width: 1px;
}
.ui-button {
  display: inline-block;
  text-align: center;
}
.ui-button .ui-button-text {
  display: block;
  line-height: 1.4;
}
.ui-button-text-only .ui-button-text {
  padding: .4em 1em;
}
div.ui-buttonset {
  margin-left: -0.4em;
}
div.ui-buttonset .ui-button {
  margin-right: -.4em;
}
.buttonset .button {
  margin-left: -2px;
  margin-right: -3px;
}
ul.ui-autocomplete {
  width: 200px;
  background: #FAFAFA;
  border: 1px solid #DADADA;
  max-height: 200px;
  overflow: auto;
}
ul.ui-autocomplete li a {
  display: block;
  padding: 0.6em 1em;
  text-decoration: none;
}
ul.ui-autocomplete li a.ui-state-focus {
  background: #E1F6F8;
  color: #444;
}
.ui-corner-right {
  border-top-right-radius: 2px;
  border-bottom-right-radius: 2px;
}
.ui-corner-left {
  border-top-left-radius: 2px;
  border-bottom-left-radius: 2px;
}
.ui-corner-all {
  border-radius: 2px;
}
/* slider */

.ui-slider {
  background: #fff;
  position: relative;
  text-align: left;
}
.ui-slider .ui-slider-handle {
  position: absolute;
  z-index: 2;
  width: 1.2em;
  height: 1.2em;
  cursor: default;
}
.ui-slider .ui-slider-range {
  position: absolute;
  z-index: 1;
  font-size: .7em;
  display: block;
  border: 0;
  background-position: 0 0;
}
.ui-slider-horizontal {
  height: .8em;
}
.ui-slider-horizontal .ui-slider-handle {
  top: -.3em;
  margin-left: -.6em;
}
.ui-slider-horizontal .ui-slider-range {
  top: 0;
  height: 100%;
}
.ui-slider-horizontal .ui-slider-range-min {
  left: 0;
}
.ui-slider-horizontal .ui-slider-range-max {
  right: 0;
}
.loader,
.loader:before,
.loader:after {
  border-radius: 50%;
}
.loader:before,
.loader:after {
  position: absolute;
  content: '';
}
.loader:before {
  width: 5.2em;
  height: 10.2em;
  background: #eee;
  border-radius: 10.2em 0 0 10.2em;
  top: -0.1em;
  left: -0.1em;
  -webkit-transform-origin: 5.2em 5.1em;
  transform-origin: 5.2em 5.1em;
  -webkit-animation: load2 2s infinite ease 1.5s;
  animation: load2 2s infinite ease 1.5s;
}
.loader {
  display: block;
  font-size: 11px;
  margin: 0 auto;
  position: relative;
  width: 10em;
  height: 10em;
  box-shadow: inset 0 0 0 1em #ccc;
}
.loader span {
  position: absolute;
  top: 0;
  left: 0;
  display: block;
  width: 100%;
  line-height: 8.5em;
  z-index: 1;
  font-size: 1.15em;
  font-family: monospace;
}
.loader:after {
  width: 5.2em;
  height: 10.2em;
  background: #eee;
  border-radius: 0 10.2em 10.2em 0;
  top: -0.1em;
  left: 5.1em;
  -webkit-transform-origin: 0px 5.1em;
  transform-origin: 0px 5.1em;
  -webkit-animation: load2 2s infinite ease;
  animation: load2 2s infinite ease;
}
.loader.fast:before {
  -webkit-animation: load2 0.6s infinite ease 0.45s;
  animation: load2 0.6s infinite ease 0.45s;
}
.loader.fast:after {
  -webkit-animation: load2 0.6s infinite ease;
  animation: load2 0.6s infinite ease;
}
@-webkit-keyframes load2 {
  0% {
    -webkit-transform: rotate(0deg);
    transform: rotate(0deg);
  }
  100% {
    -webkit-transform: rotate(360deg);
    transform: rotate(360deg);
  }
}
@keyframes load2 {
  0% {
    -webkit-transform: rotate(0deg);
    transform: rotate(0deg);
  }
  100% {
    -webkit-transform: rotate(360deg);
    transform: rotate(360deg);
  }
}
div.lichess_overboard .loader:before,
div.lichess_overboard .loader:after,
div.content_box .loader:before,
div.content_box .loader:after {
  background: #fff;
}
#infscr-loading.loader {
  font-size: 4px;
  margin-top: 10px;
  margin-bottom: 10px;
}
#powerTip,
#hook {
  width: 224px;
  min-height: 3em;
  cursor: default;
  background-color: #f0f0f0;
  border: 1px solid #c0c0c0;
  display: none;
  position: absolute;
  z-index: 2147483647;
}
#powerTip > .title {
  padding: 5px;
  border-bottom: 1px solid #c0c0c0;
}
#powerTip span.localization {
  display: block;
  height: 16px;
  margin-top: 5px;
}
#powerTip a.mini_board {
  border-width: 0 0 1px 0;
}
#powerTip .countrylang {
  float: right;
  font-size: 0.9em;
}
#powerTip .ratings {
  text-align: center;
  margin-top: 3px;
}
#powerTip .ratings > span {
  padding: 2px 5px;
  width: 20%;
  text-align: left;
}
#powerTip > .actions {
  width: 100%;
}
#powerTip > .actions a {
  margin: 0;
  border-radius: 0;
  display: block;
  font-size: 0.9em;
  letter-spacing: -1px;
  text-align: center;
  padding: 0 7px;
  height: 30px;
  line-height: 30px;
  text-decoration: none;
  cursor: pointer;
  border-width: 0 1px 0 0;
}
#powerTip > .actions a span::before {
  font-size: 1.5em;
}
#powerTip > .actions td:last-child a {
  border-right: 0;
}
#powerTip::before,
#hook::before {
  content: "";
  position: absolute;
}
#powerTip.n::before,
#powerTip.s::before {
  border-right: 5px solid transparent;
  border-left: 5px solid transparent;
  left: 50%;
  margin-left: -5px;
}
#powerTip.e::before,
#powerTip.w::before {
  border-bottom: 5px solid transparent;
  border-top: 5px solid transparent;
  margin-top: -5px;
  top: 50%;
}
#powerTip.n::before {
  border-top: 10px solid #acacac;
  border-top: 10px solid rgba(172, 172, 172, 0.8);
  bottom: -10px;
}
#powerTip.e::before {
  border-right: 10px solid #acacac;
  border-right: 10px solid rgba(172, 172, 172, 0.8);
  left: -10px;
}
#powerTip.s::before {
  border-bottom: 10px solid #acacac;
  border-bottom: 10px solid rgba(172, 172, 172, 0.8);
  top: -10px;
}
#powerTip.w::before {
  border-left: 10px solid #acacac;
  border-left: 10px solid rgba(172, 172, 172, 0.8);
  right: -10px;
}
#powerTip.ne::before,
#hook.ne::before,
#powerTip.se::before {
  border-right: 10px solid transparent;
  border-left: 0;
  left: 10px;
}
#powerTip.nw::before,
#powerTip.sw::before {
  border-left: 10px solid transparent;
  border-right: 0;
  right: 10px;
}
#powerTip.ne::before,
#hook.ne::before,
#powerTip.nw::before {
  border-top: 10px solid #acacac;
  border-top: 10px solid rgba(172, 172, 172, 0.8);
  bottom: -10px;
}
#powerTip.se::before,
#powerTip.sw::before {
  border-bottom: 10px solid #acacac;
  border-bottom: 10px solid rgba(172, 172, 172, 0.8);
  top: -10px;
}
#powerTip.nw-alt::before,
#powerTip.ne-alt::before,
#hook.ne-alt::before,
#powerTip.sw-alt::before,
#powerTip.se-alt::before {
  border-top: 10px solid #acacac;
  border-top: 10px solid rgba(172, 172, 172, 0.8);
  bottom: -10px;
  border-left: 5px solid transparent;
  border-right: 5px solid transparent;
  left: 10px;
}
#powerTip.ne-alt::before,
#hook.ne-alt::before {
  left: auto;
  right: 10px;
}
#powerTip.sw-alt::before,
#powerTip.se-alt::before {
  border-top: none;
  border-bottom: 10px solid #acacac;
  border-bottom: 10px solid rgba(172, 172, 172, 0.8);
  bottom: auto;
  top: -10px;
}
#powerTip.se-alt::before {
  left: auto;
  right: 10px;
}
.clearfix::after {
  content: ".";
  display: block;
  height: 0;
  clear: both;
  visibility: hidden;
}
.clearfix {
  display: inline-block;
}
.none {
  display: none;
}
html {
  min-height: 100%;
}
body {
  font: 12px'Open Sans', 'Lucida Grande', 'Lucida Sans Unicode', Geneva, Verdana, Sans-Serif;
  color: #707070;
  background: #eee;
  background-image: -moz-linear-gradient(top, #d7d7d7 0%, #eeeeee 116px);
  background-image: -webkit-gradient(linear, left top, left bottom, color-stop(0%, #d7d7d7), color-stop(116px, #eeeeee));
  background-image: -webkit-linear-gradient(top, #d7d7d7 0%, #eeeeee 116px);
  background-image: -ms-linear-gradient(top, #d7d7d7 0%, #eeeeee 116px);
  background-image: linear-gradient(to bottom, #d7d7d7 0%, #eeeeee 116px);
  background-repeat: no-repeat;
  overflow-x: hidden;
}
a,
a:visited,
button,
input {
  color: #747474;
}
a,
a:visited,
button,
.button,
.ui-button {
  cursor: pointer;
}
a,
a:visited {
  text-decoration: underline;
}
a:hover {
  text-decoration: none;
}
a.revert-underline {
  text-decoration: none;
}
a.revert-underline:hover {
  text-decoration: underline;
}
button.a {
  border: none;
  background: none;
}
strong {
  font-weight: bold;
}
.small {
  font-size: 11.5px;
}
#site_header {
  width: 200px;
  float: left;
  position: relative;
}
body.tight #site_header {
  display: none;
}
#site_header a.lang_fallback {
  font-weight: bold;
  display: inline-block;
  margin-right: 1em;
}
body > div.content {
  width: 1005px;
  margin: 20px auto 30px auto;
}
body.tight > div.content {
  width: auto;
  min-width: 780px;
  margin-top: 35px;
}
#top {
  width: 100%;
  min-width: 1005px;
  height: 24px;
}
body.tight #top {
  min-width: 780px;
}
#site_description {
  position: absolute;
  top: -100px;
}
#lichess {
  margin-left: 211px;
}
body.tight #lichess {
  margin-left: 10px;
}
#site_title {
  width: 130px;
  font-size: 30px;
  text-decoration: none;
  display: block;
  margin-bottom: 3px;
}
body.tight #site_title {
  margin-left: 10px;
}
#site_title span.extension {
  font-weight: lighter;
}
#site_baseline span {
  font-weight: bold;
}
body.tight #site_baseline {
  display: none;
}
#footer_wrap {
  border-top: 1px solid #c9c9c9;
  border-bottom: 1px solid #c9c9c9;
  background: #e4e4e4;
  padding: 30px 0;
  margin-top: 60px;
}
#footer_wrap div.footer {
  width: 1000px;
  margin: auto;
  line-height: 2em;
  position: relative;
}
#footer_wrap div.footer a {
  text-decoration: none;
}
body.tight div.footer {
  width: auto;
  padding: 0 10px;
}
div.footer > .center {
  position: absolute;
  top: 1em;
  left: 0px;
  right: 0px;
  margin: 0px auto;
  width: 120px;
}
div.footer div.right {
  float: right;
  text-align: right;
  margin-right: 74px;
}
#friend_box .nobody {
  text-align: center;
  display: none;
  padding: 3px 5px;
  height: 100%;
}
#friend_box .nobody span {
  display: block;
  margin: 5px;
}
#friend_box a.find {
  display: none;
  margin: 30px 7px 0 7px;
  font-style: normal;
}
#friend_box div.nobody:hover a.find {
  display: block;
}
.country > img {
  vertical-align: middle;
}
div.content_box {
  border: 1px solid #ccc;
  background: #fff;
  padding: 20px 24px 24px 24px;
  text-align: left;
}
div.content_box h1 {
  font-size: 1.8em;
  font-weight: normal;
  display: inline;
}
div.content_box.small_box {
  width: 530px;
}
div.content_box.no_padding {
  padding: 0;
}
div.content_box.no_padding h1 {
  display: block;
  padding: 20px 25px;
}
div.content_box .content_box_title {
  padding: 20px 20px 0 20px;
}
div.content_box_top {
  padding: 10px 0 0 20px;
  background-color: #f0f0f0;
  background-image: linear-gradient(to bottom, #fafafa 0%, #f0f0f0 100%);
  text-decoration: none;
  text-shadow: 0px 1px 0px #FFF;
}
div.content_box_top .link:hover {
  background: #fff;
}
div.content_box_top h1.lichess_title {
  display: inline;
  padding: 0;
}
div.content_box .content_box_content {
  padding: 20px;
}
div.content_box_inter {
  padding-left: 25px;
  background: #f0f0f0;
  border-top: 1px solid #ccc;
  border-bottom: 1px solid #ccc;
  display: block;
}
div.content_box_inter .intertab {
  display: inline-block;
  text-align: center;
  line-height: 1.4em;
  margin: 5px 0 -1px 0;
  padding: 0.5em 0.7em;
  text-decoration: none;
  text-transform: capitalize;
  font-weight: lighter;
  border: 1px solid transparent;
}
div.content_box_inter.tabs .intertab {
  margin-top: 7px;
  border-bottom: none;
  padding-bottom: 0.8em;
}
div.content_box_inter .intertab strong {
  font-weight: normal;
}
div.content_box_inter a.intertab:hover,
div.content_box_inter a.intertab.active {
  border-color: #ccc;
}
div.content_box_inter a.intertab.active {
  background: #fff;
}
div.content_box .lichess_title {
  font-size: 2em;
  display: block;
  margin-bottom: 0.5em;
}
div.content_box table.datatable {
  width: 100%;
  margin-top: 20px;
}
div.content_box table.datatable td {
  padding: 5px 10px 5px 10px;
}
div.content_box table.datatable tr:nth-child(odd) {
  background: #eee;
}
table.slist {
  width: 100%;
  border-bottom: 1px solid #d4d4d4;
}
table.slist thead th {
  border-top: 1px solid #d4d4d4;
  border-bottom: 1px solid #d4d4d4;
  padding: 0.4em 0.6em;
}
table.slist thead th.large {
  font-size: 1.4em;
}
table.slist td {
  padding: 0.6em;
  font-size: 1.1em;
}
table.slist td .label {
  font-family: monospace;
  font-size: 10px;
}
table.slist tbody tr:nth-child(even) {
  background: #f4f4f4;
}
table.slist td:first-child,
table.slist th:first-child {
  padding-left: 25px;
}
div.side h2 {
  text-align: center;
  font-size: 1.5em;
}
div.side_box {
  margin-top: 12px;
  margin-left: -30px;
  width: 226px;
  border: 1px solid #ccc;
}
div.side_box.padded {
  width: 212px;
  padding: 7px;
}
div.side_box .top {
  border-bottom: 1px solid #ccc;
  padding: 3px 5px;
  font-weight: bold;
  color: #999;
}
div.side_box .padded {
  padding: 7px;
}
.notification .game_infos,
div.side_box .game_infos {
  padding-left: 36px;
  position: relative;
}
.notification .message_infos,
.notification .game_infos {
  display: block;
}
div.side_box .game_infos {
  border-bottom: 1px solid #ccc;
  padding-bottom: 8px;
  margin-bottom: 6px;
}
.notification .game_infos::before,
div.side_box .game_infos::before {
  position: absolute;
  top: 2px;
  left: 0px;
  font-size: 30px;
  opacity: 0.7;
}
div.side_box .game_infos .bookmark {
  position: absolute;
  right: 0px;
  background: radial-gradient(ellipse at center, rgba(238, 238, 238, 1) 0%, rgba(238, 238, 238, 1) 25%, rgba(238, 238, 238, 0) 100%);
  opacity: 0;
  transform: translate(0, -20px);
  transition: 0.3s;
  z-index: 10; /* to go over the board */
}
div.side_box .game_infos:hover .bookmark {
  transform: translate(0, 0);
  opacity: 1;
}
div.side_box .game_infos .setup {
  display: block;
}
div.side_box div.players {
}
div.side_box div.status {
  text-align: center;
  margin-top: 5px;
}
div.side div.confrontation {
  text-align: center;
  margin-bottom: 5px;
}
div.side div.confrontation em {
  font-style: italic;
}
div.side div.buttons {
  width: 228px;
  margin-left: -30px;
  margin-top: 2em;
  text-align: center;
}
div.side form.search {
  margin: 1em 0 0 0;
}
div.side form.search input {
  border: 1px solid #ccc;
  padding: 3px 5px;
  width: 186px;
}
#site_header div.side_menu {
  margin-top: 15px;
}
#site_header div.side_menu a {
  padding: 8px 0 8px 8px;
  display: block;
  text-decoration: none;
  width: 203px;
}
body.tight div.side_menu a {
  padding-right: 10px;
}
#site_header div.side_menu a.active {
  background: white;
  border: 1px solid #dadada;
  border-right: none;
}
#nb_connected_players,
#reconnecting,
#network_error,
a.goto_nav,
#top a.toggle,
#sound_state {
  text-decoration: none;
  font-size: 13px;
  height: 24px;
  line-height: 24px;
  padding: 0 8px;
}
#reconnecting {
  display: none;
}
body.offline #reconnecting,
#network_error {
  display: inline-block;
  color: #dc322f;
  float: left;
}
body.offline #nb_connected_players {
  display: none;
}
#nb_connected_players,
#reconnecting {
  border-left: 1px solid #ccc;
}
#top a.goto_nav,
#nb_connected_players {
  float: left;
}
#top a.message {
  opacity: 0.7;
  float: right;
}
#top .goto_nav {
  border-bottom: 2px solid transparent;
  transition: 0.13s;
}
#top a.goto_nav:hover,
#top a.toggle:hover,
#sound_state:hover {
  color: #303030;
  border-color: #808080;
}
#top a.goto_nav.current {
  color: #303030;
  border-color: #d85000;
}
#top span.new_messages,
#top span.new_challenges {
  display: none;
  padding: 1px 5px 1px 4px;
  background: #bbb;
  color: #fff;
  font-weight: bold;
  border-radius: 2px;
  font-size: 0.9em;
}
#top span.new_messages.unread,
#top span.new_challenges.unread {
  display: inline;
}
#top .shown a.toggle {
  background: #fff;
}
#top a.signin {
  float: right;
  display: block;
  margin: 4px 0.5em 0 0;
  border-color: #d85000;
  padding: 1px 5px;
}
#user_tag {
  font-weight: bold;
}
#top div.challenge_notifications,
#top div.auth {
  float: right;
  position: relative;
}
#top div.challenge_notifications.shown .links,
#top div.auth.shown .links {
  display: block;
}
#top div.challenge_notifications .links > a,
#top div.auth .links > a {
  display: block;
  padding: 5px 10px;
  text-decoration: none;
  transition: 0.13s;
}
#top div.auth .links a:hover {
  background: #F0F0F0;
  color: #444;
}
#top div.auth .sep {
  display: block;
  padding-top: 5px;
  margin-top: 5px;
  border-top: 1px solid #d4d4d4;
}
#top div.auth .perfs {
  text-align: center;
  font-size: 1.1em;
  min-width: 120px;
}
#top div.auth .perfs > span {
  padding: 5px 3% 5px 3%;
  width: 38%;
  text-align: left;
}
#top div.auth .ping {
  display: block;
  padding: 5px 10px 10px 10px;
}
#top #challenge_notifications_tag span:before {
  padding-left: 3px;
}
#top #challenge_notifications div.title {
  padding: 5px 3% 5px 3%;
  text-align: center;
}
#challenge_notifications div.notification {
  cursor: pointer;
  border-top: 1px solid #c0c0c0;
  padding: 6px 8px 7px 8px;
  position: relative;
}
#challenge_notifications div.notification:hover {
  background-color: #f0f0f0;
}
#challenge_notifications,
#notifications {
  position: absolute;
  top: -20px;
  left: -30px;
  width: 228px;
  z-index: 2;
}
#notifications > div {
  border: 1px solid #c0c0c0;
  padding: 6px 8px 7px 8px;
  margin-bottom: 8px;
  border-radius: 2px;
  box-shadow: 0 0 3px 0px #d85000;
  transition: box-shadow 1.5s;
}
#notifications > div.foldable {
  line-height: 1.6em;
  height: 1.5em;
  overflow: hidden;
}
#notifications > div.foldable:hover {
  line-height: inherit;
  height: auto;
}
#challenge_notifications > div a.close,
#notifications > div a.close {
  text-decoration: none;
  float: right;
}
#challenge_notifications > div a.close:hover,
#notifications > div a.close:hover {
  font-weight: bold;
}
#challenge_notifications .user_link {
  font-weight: bold;
}
<<<<<<< HEAD
#message_notifications_display .content,
#challenge_notifications .setup {
  display: block;
}
=======
>>>>>>> 1f78ff35
#challenge_notifications .setup {
  text-transform: uppercase;
}
#challenge_notifications .actions,
#notifications .actions {
  position: relative;
  float: right;
  z-index: 4;
  text-decoration: none;
}
<<<<<<< HEAD
#message_notifications .actions,
#challenge_notifications .actions {
  z-index: 1;
}
#message_notifications a,
#challenge_notifications a {
  text-decoration: none;
}
=======
#challenge_notifications a,
>>>>>>> 1f78ff35
#notifications a {
  font-weight: bold;
  text-decoration: none;
}
#challenge_notifications .actions a,
#notifications .actions a {
  margin-left: 10px;
}
#challenge_notifications .actions a:hover,
#notifications .actions a:hover {
  color: #d85000;
}
form.wide input[type="text"],
form.wide textarea {
  padding: 0.5em;
  border: 1px solid #D4D4D4;
}
#top a.toggle {
  display: block;
  float: left;
  padding-left: 4px;
  transition: 0.13s;
}
#top #themepicker_toggle,
#top #sound_state {
  padding-right: 4px;
}
#top #themepicker_toggle span {
  font-size: 17px;
}
#top #themepicker_toggle span:before {
  vertical-align: -5px;
}
#top .dropdown {
  display: none;
  position: absolute;
  right: 0;
  top: 24px;
  background: #fff;
  z-index: 3;
}
#top .shown .dropdown,
#sound_control .slider {
  box-shadow: 2px 5px 6px rgba(0, 0, 0, 0.3);
}
span.progress > .positive {
  color: #759900;
}
span.progress > .negative {
  color: #ac524f;
}
div.auth input.username,
div.auth input.password {
  border: 1px solid #dadada;
  padding: 2px 3px;
  width: 100px;
  background: #fff;
}
div.auth input.login {
  padding: 0 3px;
}
div.lichess_language {
  float: right;
  position: relative;
}
ul.language_links {
  width: 620px;
  padding: 10px;
  max-height: 700px;
  overflow: auto;
}
#top div.lichess_language.shown ul.language_links {
  display: block;
}
ul.language_links a {
  display: block;
  padding: 0.4em 0.5em;
  text-decoration: none;
}
ul.language_links a.current,
ul.language_links a.accepted {
  font-weight: bold;
  color: #444;
}
ul.language_links a.accepted {
  text-decoration: underline;
}
ul.language_links a:hover,
ul.language_links a.current {
  background: #F0F0F0;
}
ul.language_links li {
  width: 25%;
  height: 24px;
  float: left;
  display: block;
  overflow: hidden;
}
ul.language_links li:last-child {
  width: 50%;
  font-weight: bold;
}
#themepicker {
  float: right;
  position: relative;
}
#themepicker span.down {
  display: block;
  margin: 3px 0.5em 0 0;
  padding: 1px 5px;
  text-decoration: none;
  line-height: normal;
}
#themepicker.shown div.dropdown {
  display: block;
  width: 240px;
  text-align: center;
}
body #themepicker div.is2d,
body.is3d #themepicker div.is3d {
  display: block;
}
body #themepicker div.is3d,
body.is3d #themepicker div.is2d {
  display: none;
}
#themepicker div.board,
#themepicker div.piece_set {
  overflow: hidden;
}
#themepicker div.theme,
#themepicker div.no-square {
  float: left;
  padding: 7px;
  cursor: pointer;
  transition: 0.13s;
}
#themepicker div.theme:hover {
  background: #f0f0f0;
}
body.is2d #themepicker div.color_demo {
  width: 64px;
  height: 32px;
  background-size: 256px;
  border: 1px solid #d0d0d0;
  position: relative;
}
body.is3d #themepicker div.color_demo {
  width: 66px;
  height: 30px;
  background-size: 264px;
  border: none;
  position: relative;
}
#themepicker div.piece_set {
  margin-top: 10px;
  background: url(../images/board/darksquares.jpg);
  box-shadow: inset 0 0 20px 3px #777;
}
#themepicker div.no-square:hover {
  background: rgba(250, 250, 250, 0.15);
}
#themepicker .no-square {
  width: 64px;
  height: 64px;
  padding: 8px;
  position: relative;
}
#themepicker .is3d .no-square {
  width: 72px;
  height: 72px;
  margin: 0px -3px -3px -3px;
}
#themepicker .is3d .cg-piece {
  width: 100%;
  height: 100%;
  left: 0;
  top: 0;
  background-size: cover;
  background-position: 0 67%;
}
#themepicker div.toggles {
  display: inline-block;
  margin: 20px 7px 10px 7px;
  text-align: center;
}
#themepicker div.toggles a {
  font-size: 20px;
  display: inline-block;
  margin: 0 -2px 0 -3px;
}
#themepicker a.prefs {
  padding: 10px;
  text-align: center;
  display: block;
  text-decoration: none;
}
#sound_control {
  margin-right: 5px;
  float: right;
  transition: 0.13s;
}
#sound_control .dropdown {
  width: 40px;
  background: none!important;
  padding: 5px 0 20px 0;
}
#sound_control.sound_state_on:hover .dropdown {
  display: block;
}
#sound_control .slider {
  margin: auto;
  width: 10px;
  height: 80px;
}
#sound_control .slider .ui-slider-handle {
  margin: 0 0 -9px -3px;
}
#sound_control .slider .ui-widget-header {
  width: 10px;
  bottom: 0;
}
#sound_state span.on,
#sound_state.sound_state_on span.off {
  display: none;
}
#sound_state span.off,
#sound_state.sound_state_on span.on {
  display: block;
}
#sound_state.unavailable {
  display: none;
}
#friend_box {
  position: fixed;
  bottom: 0px;
  right: 0px;
  z-index: 3;
  background: #fff;
  border: 1px solid #ccc;
  border-right: 0;
  min-width: 150px;
}
#friend_box .title {
  cursor: pointer;
  padding: 3px 5px;
  border-bottom: 1px solid #ccc;
}
#friend_box .content a {
  padding: 3px 5px;
  text-decoration: none;
  display: block;
  max-height: 100px;
  overflow-y: auto;
  transition: 0.13s;
}
#friend_box .content a:hover {
  background: #F0F0F0;
}
#friend_box .nobody {
  text-align: center;
  display: none;
  padding: 3px 5px;
}
#friend_box .nobody span {
  display: block;
  margin: 5px;
}
#friend_box a.find {
  display: none;
  margin: 7px;
  font-style: normal;
}
#friend_box div.nobody:hover a.find {
  display: block;
}
.user_link {
  white-space: nowrap;
  text-decoration: none;
}
a.user_link:hover {
  text-decoration: underline;
}
a.user_link span.rp:before {
  content: " ";
}
a.user_link span.rp.up {
  color: #759900;
}
a.user_link span.rp.down {
  color: #ac524f;
}
.user_link span.title {
  color: #d59120;
  font-weight: bold;
}
div.warning {
  padding: 5px;
  background: #f2dede;
  line-height: 16px;
  border: 1px solid #eed3d7;
  color: #894a48;
}
div.join_warning {
  margin: 1em;
}
/* soft inactive gradient */

#crosstable th,
#friend_box .title,
div.side_box div.top,
div.undertable_top,
.button,
a.button,
.button:visited,
.ui-state-default,
#translation_call,
#notifications > div,
div.vstext,
div.user_show div.content_box_inter.tabs,
#qa .answers-header,
table.slist thead {
  background: rgb(245, 245, 245);
  background: -moz-linear-gradient(top, rgba(245, 245, 245, 1) 0%, rgba(240, 240, 245, 1) 100%);
  background: -webkit-gradient(linear, left top, left bottom, color-stop(0%, rgba(245, 245, 245, 1)), color-stop(100%, rgba(240, 240, 240, 1)));
  background: -webkit-linear-gradient(top, rgba(245, 245, 245, 1) 0%, rgba(240, 240, 240, 1) 100%);
  background: -ms-linear-gradient(top, rgba(245, 245, 245, 1) 0%, rgba(240, 240, 240, 1) 100%);
  background: linear-gradient(to bottom, rgba(245, 245, 245, 1) 0%, rgba(240, 240, 240, 1) 100%);
  text-decoration: none !important;
  text-shadow: 0px 1px 0px #FFF;
  color: #848484;
}
#chat div.top,
div.undertable_top,
.button,
a.button,
.button:visited,
.ui-state-default,
#translation_call,
table.slist thead {
  font-weight: bold;
}
.button,
a.button {
  padding: 6px 11px;
  white-space: nowrap;
}
.button.thin,
a.button.thin {
  padding: 0 8px;
}
.button,
a.button,
.ui-button,
.ui-slider-handle,
.ui-widget-content {
  border-style: solid;
  border-width: 1px;
  border-color: #e2e2e2;
}
.button,
a.button,
.ui-slider-handle,
.ui-widget-content {
  border-radius: 2px;
}
.button:hover,
a.button:hover,
.ui-state-hover {
  border-color: #e2e2e2;
  background: rgb(248, 248, 248);
  background: -moz-linear-gradient(top, rgba(248, 248, 248, 1) 0%, rgba(243, 243, 243, 1) 100%);
  background: -webkit-gradient(linear, left top, left bottom, color-stop(0%, rgba(248, 248, 248, 1)), color-stop(100%, rgba(243, 243, 243, 1)));
  background: -webkit-linear-gradient(top, rgba(248, 248, 248, 1) 0%, rgba(243, 243, 243, 1) 100%);
  background: -ms-linear-gradient(top, rgba(248, 248, 248, 1) 0%, rgba(243, 243, 243, 1) 100%);
  background: linear-gradient(to bottom, rgba(248, 248, 248, 1) 0%, rgba(243, 243, 243, 1) 100%);
}
.button:active,
a.button:active {
  box-shadow: 0px 1px 2px rgba(0, 0, 0, 0.12) inset;
}
/* active gradient */

.button.active,
.button.active:hover,
.ui-state-active,
.ui-widget-header,
div.pagination span.current,
#top span.new_messages,
div.progressbar.flashy div,
#import_game .progression,
#top span.new_challenges {
  color: #fff !important;
  text-shadow: 0px 1px 0px #000 !important;
  background: #d85000 !important;
  border-color: #b84400 !important;
  box-shadow: 0px 3px 4px rgba(0, 0, 0, 0.15) inset !important;
}
div.checkmateFen {
  float: left;
  width: 250px;
  margin-left: 110px;
  cursor: pointer;
}
div.checkmateSection {
  float: left;
  font-size: 0.9em;
}
div.checkmateSection label {
  display: block;
  width: 310px;
}
div.checkmateSection div.result {
  display: none;
  height: 48px;
  line-height: 48px;
  vertical-align: middle;
  padding-left: 54px;
  font-weight: bold;
}
div.checkmateSection div.success {
  color: #759900;
}
div.checkmateSection div.failure {
  color: #ac524f;
}
div.checkmateCaptcha.success div.success {
  display: block;
}
div.checkmateCaptcha.failure div.failure {
  display: block;
}
/* gamelist.css */

div.game_row {
  display: block;
  padding: 15px 20px;
  height: 224px;
  border-bottom: 1px solid #eaeaea;
  position: relative;
  cursor: pointer;
  transition: 0.17s;
}
div.game_row:nth-child(odd) {
  background: #f4f4f4;
}
div.game_row:hover {
  background: rgba(191, 231, 255, 0.5);
}
div.game_row a.mini_board {
  position: absolute;
  top: 15px;
  left 10px;
}
div.game_row div.infos {
  position: absolute;
  top: 15px;
  left: 298px;
  width: 476px;
  height: 226px;
}
div.game_row div.infos::before {
  position: absolute;
  top: 0;
  left: -45px;
  font-size: 40px;
  opacity: 0.7;
}
div.game_row div.header strong {
  font-size: 1.4em;
  text-transform: uppercase;
  font-weight: lighter;
  display: block;
}
div.game_row div.versus {
  overflow: hidden;
}
div.game_row div.versus {
  margin: 15px 0 0 -52px;
  width: 528px;
}
div.game_row div.versus > div {
  float: left;
}
div.game_row div.versus .swords {
  width: 60px;
  text-align: center;
  font-size: 30px;
  margin-top: 2px;
  opacity: 0.7;
}
div.game_row div.versus .player {
  font-size: 1.5em;
  width: 234px;
  text-align: right;
}
div.game_row div.versus .player.black {
  text-align: left;
}
div.game_row div.versus a {
  font-weight: bold;
}
div.game_row div.versus span.anon {
  line-height: 2.5em;
}
div.game_row div.result {
  display: block;
  font-size: 1.3em;
  margin: 5px 0 20px -52px;
  width: 528px;
  text-align: center;
}
div.game_row div.opening {
  font-weight: bold;
}
div.game_row span.up {
  color: #759900;
}
div.game_row span.down {
  color: #ac524f;
}
div.game_row div.metadata {
  margin-top: 10px;
}
div.game_list.realtime {
  margin-top: 1.4em;
}
div.game_list.realtime > div {
  float: left;
  margin: 0px 11px 11px 11px;
}
div.vstext {
  width: 212px;
  line-height: 1.2em;
  height: 2.4em;
  overflow: hidden;
  white-space: nowrap;
  padding: 5px;
  border: 1px solid #ccc;
  border-top: 0;
  position: relative;
}
div.vstext > .center {
  width: 100%;
  text-align: center;
  position: absolute;
  bottom: 4px;
  font-size: 0.9em;
}
div.vstext .left {
  float: left;
}
div.vstext .right {
  float: right;
  text-align: right;
}
div.extra_top {
  float: right;
  margin: 20px 20px 0 0;
}
a.mini_board {
  display: block;
}
.mini_board .cg-board-wrap {
  margin: auto;
  width: 224px;
  height: 224px;
  position: relative;
}
body.is3d .mini_board .cg-board-wrap {
  margin-top: 8px;
  height: 209.6px;
}
/* opening.css */

div.game_config button {
  font-size: 1.4em;
  padding: 0 2em;
}
div.game_config button {
  letter-spacing: 1px;
}
div.lichess_overboard h2 {
  margin-bottom: 1em;
  font-size: 1.4em;
  padding: 0 2em;
}
div.lichess_overboard .target {
  display: inline-block;
  margin-bottom: 2em;
}
div.auth input.username,
div.auth input.password {
  border: 1px solid #dadada;
  padding: 2px 3px;
  width: 100px;
  background: #fff;
}
div.auth input.login {
  padding: 0 3px;
}
div.lichess_language {
  float: right;
  position: relative;
}
ul.language_links {
  width: 620px;
  padding: 10px;
  max-height: 700px;
  overflow: auto;
}
#top div.lichess_language.shown ul.language_links {
  display: block;
}
ul.language_links a {
  display: block;
  padding: 0.4em 0.5em;
  text-decoration: none;
  transition: 0.13s;
}
ul.language_links a.current,
ul.language_links a.accepted {
  font-weight: bold;
}
div.undertable {
  width: 512px;
  font-size: 11.5px;
  margin-top: 15px;
}
div.undertable.nomargin {
  margin-top: 0;
}
div.undertable_top {
  border: 1px solid #ccc;
  padding: 3px 5px;
}
div.undertable_top a.more {
  float: right;
  padding-right: 2px;
  text-decoration: none;
  font-weight: normal;
}
div.undertable_top span.title {
  font-weight: bold;
  color: #999;
}
div.undertable_inner {
  border: 1px solid #ccc;
  border-top: 0;
  height: 202px;
  width: auto;
  overflow: hidden;
  background-color: #fff;
}
div.undertable_inner:hover {
  overflow-y: auto;
}
div.undertable a.user_link {
  font-weight: bold;
  color: #a0a0a0;
}
div.undertable table {
  width: 100%;
  height: 100%;
}
div.undertable td {
  padding: 6px 5px 6px 5px;
  border-top: 1px solid #eaeaea;
}
div.undertable tr:first-child td {
  border-top: none;
}
div.undertable.half {
  width: 250px;
  float: left;
}
div.undertable.half:first-child {
  margin-right: 14px;
}
div.undertable.leaderboard td:first-child {
  max-width: 150px;
  overflow: hidden;
}
div.lichess_overboard.joining input.submit {
  font-size: 1.2em;
  margin-top: 1em;
  padding: 0.6em 1em;
}
div.lichess_overboard.joining a.decline {
  display: block;
  margin-top: 1em;
}
div.lichess_overboard.joining .mini_board {
  margin: 10px auto;
}
.crosstable table {
  width: 100%;
  margin: 1em 0;
}
.crosstable td {
  text-align: center;
  border: 1px solid #eee;
  padding: 0;
  min-width: 15px;
}
.crosstable td a {
  line-height: 2em;
  font-size: 1.1em;
  display: block;
  width: 100%;
  background: #fff;
  text-decoration: none;
}
body.base .crosstable .win {
  font-weight: bold;
  color: #759900;
}
body.base .crosstable .loss {
  color: #ac524f;
}
.crosstable td.last {
  border-right: 1px solid #ccc;
}
.crosstable th {
  border: 1px solid #ccc;
  padding: 3px;
}
.crosstable .score {
  font-size: 1.3em;
  text-align: right;
  padding-right: 7px;
}
.crosstable .user {
  padding-left: 7px;
}
#site_header a.stream {
  display: block;
  margin: 2em 0 2em -30px;
  text-decoration: none;
}
#site_header a.stream:hover {
  text-decoration: underline;
}
#site_header a.stream span {
  color: #d59120;
  font-weight: bold;
}
#site_header a.stream span:before {
  vertical-align: -3px;
}
.bookmark {
  float: right;
  text-decoration: none;
  outline: none;
}
.bookmark .on,
.bookmark.bookmarked .off {
  display: none;
}
.bookmark .off,
.bookmark.bookmarked .on {
  display: block;
}
div.progressbar {
  background: #e0e0e0;
  border: 1px solid #ddd;
  border-radius: 5px;
  padding: 1px;
  box-shadow: 0px 1px 2px rgba(0, 0, 0, 0.12) inset;
}
div.progressbar div {
  background: #d8a050;
  height: 12px;
  border-radius: 4px;
}
div.progressbar.flashy.green div {
  background-color: #759900 !important;
}
.glowing {
  transition: box-shadow 1.5s;
}
.glow {
  box-shadow: 0 0 5px 2px #fff, 0 0 10px 3px #e89000, 0 0 20px 3px #d85000!important;
}
a.hover_text > .base,
a.hover_text:hover > .hover {
  display: inline-block;
}
a.hover_text > .hover,
a.hover_text:hover > .base {
  display: none;
}
input:focus::-webkit-input-placeholder {
  color: transparent;
}
input:focus:-moz-placeholder {
  color: transparent;
}
input:focus::-moz-placeholder {
  color: transparent;
}
input:focus:-ms-input-placeholder {
  color: transparent;
}
button::-moz-focus-inner {
  border: 0;
  padding: 0;
}
div.relation_actions {
  white-space: nowrap;
}
div.relation_actions .button {
  margin: 0 -3px 0 -3px;
}
div.relation_actions a.relation.processing {
  opacity: 0.2
}
input.copyable {
  background: #eee;
  font-family: monospace;
  padding: 3px 5px;
  border: 1px solid #ccc;
}
#powerTip.messages {
  max-width: 500px;
  padding: 1em;
  min-height: 1em;
}
#powerTip.messages a {
  padding: 0.6em;
  display: block;
}
.flag {
  display: inline-block;
  width: 16px;
  height: 16px;
  vertical-align: middle;
}
.scroll-shadow-soft {
  background: linear-gradient(#eee 30%, rgba(247, 247, 247, 0)), linear-gradient(rgba(247, 247, 247, 0), #eee 70%) 0 100%, radial-gradient(farthest-side at 50% 0, rgba(0, 0, 0, .2), rgba(0, 0, 0, 0)), radial-gradient(farthest-side at 50% 100%, rgba(0, 0, 0, .2), rgba(0, 0, 0, 0)) 0 100%;
}
.scroll-shadow-hard {
  background: linear-gradient(#fff 30%, rgba(255, 255, 255, 0)), linear-gradient(rgba(255, 255, 255, 0), #fff 70%) 0 100%, radial-gradient(farthest-side at 50% 0, rgba(0, 0, 0, .2), rgba(0, 0, 0, 0)), radial-gradient(farthest-side at 50% 100%, rgba(0, 0, 0, .2), rgba(0, 0, 0, 0)) 0 100%;
}
.scroll-shadow-soft,
.scroll-shadow-hard {
  background-repeat: no-repeat;
  background-size: 100% 20px, 100% 20px, 100% 10px, 100% 10px;
  background-attachment: local, local, scroll, scroll;
}
[data-hint] {
  position: relative;
  display: inline-block;
}
[data-hint]:before,
[data-hint]:after {
  position: absolute;
  -webkit-transform: translate3d(0, 0, 0);
  -moz-transform: translate3d(0, 0, 0);
  transform: translate3d(0, 0, 0);
  visibility: hidden;
  opacity: 0;
  z-index: 1000000;
  pointer-events: none;
  transition: 0.2s ease;
  transition-delay: 0ms;
}
[data-hint]:hover:before,
[data-hint]:hover:after {
  visibility: visible;
  opacity: 1;
}
[data-hint]:before {
  content: '';
  position: absolute;
  background: transparent;
  border: 6px solid transparent;
  z-index: 1000001;
}
[data-hint]:after {
  content: attr(data-hint);
  background: #404040;
  color: #e0e0e0;
  text-shadow: 0 -1px 0px black;
  padding: 8px 10px;
  line-height: 12px;
  white-space: nowrap;
  border-radius: 2px;
  box-shadow: 4px 4px 8px rgba(0, 0, 0, 0.3);
  letter-spacing: normal;
  font-size: 12px;
  font-weight: normal;
  font-style: inherit;
  font-family: 'Open Sans';
}
.hint--bottom:before,
.hint--bottom-left:before {
  border-bottom-color: #404040;
}
.hint--top:before,
.hint--top-left:before {
  border-top-color: #404040;
}
.hint--bottom:before {
  margin-top: -12px;
}
.hint--bottom:after {
  margin-left: -18px;
}
.hint--bottom:before,
.hint--bottom:after {
  top: 100%;
  left: 50%;
}
.hint--bottom:hover:after,
.hint--bottom:hover:before {
  -webkit-transform: translateY(8px);
  -moz-transform: translateY(8px);
  transform: translateY(8px);
}
.hint--top:before {
  margin-bottom: -12px;
}
.hint--top:after {
  margin-left: -18px;
}
.hint--top:before,
.hint--top:after {
  bottom: 100%;
  left: 50%;
}
.hint--top:hover:after,
.hint--top:hover:before {
  -webkit-transform: translateY(-8px);
  -moz-transform: translateY(-8px);
  transform: translateY(-8px);
}
.hint--top-left:before {
  margin-bottom: -12px;
}
.hint--top-left:after {
  margin-right: -6px;
}
.hint--top-left:before,
.hint--top-left:after {
  bottom: 100%;
  right: 30%;
}
.hint--top-left:hover:after,
.hint--top-left:hover:before {
  -webkit-transform: translateY(-8px);
  -moz-transform: translateY(-8px);
  transform: translateY(-8px);
}
.hint--bottom-left:before {
  margin-top: -12px;
}
.hint--bottom-left:after {
  margin-right: -6px;
}
.hint--bottom-left:before,
.hint--bottom-left:after {
  top: 100%;
  right: 30%;
}
.hint--bottom-left:hover:after,
.hint--bottom-left:hover:before {
  -webkit-transform: translateY(8px);
  -moz-transform: translateY(8px);
  transform: translateY(8px);
}
.hint--left:before {
  margin-right: -12px;
  margin-top: -6px;
}
.hint--left:after {
  margin-right: -14px;
}
.hint--left:before,
.hint--left:after {
  right: 100%;
  bottom: 50%;
}
.hint--left:hover:after,
.hint--left:hover:before {
  -webkit-transform: translateX(-8px);
  -moz-transform: translateX(-8px);
  transform: translateX(-8px);
}<|MERGE_RESOLUTION|>--- conflicted
+++ resolved
@@ -1056,13 +1056,6 @@
 #challenge_notifications .user_link {
   font-weight: bold;
 }
-<<<<<<< HEAD
-#message_notifications_display .content,
-#challenge_notifications .setup {
-  display: block;
-}
-=======
->>>>>>> 1f78ff35
 #challenge_notifications .setup {
   text-transform: uppercase;
 }
@@ -1073,18 +1066,7 @@
   z-index: 4;
   text-decoration: none;
 }
-<<<<<<< HEAD
-#message_notifications .actions,
-#challenge_notifications .actions {
-  z-index: 1;
-}
-#message_notifications a,
-#challenge_notifications a {
-  text-decoration: none;
-}
-=======
 #challenge_notifications a,
->>>>>>> 1f78ff35
 #notifications a {
   font-weight: bold;
   text-decoration: none;
