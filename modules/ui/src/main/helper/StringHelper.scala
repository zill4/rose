--- conflicted
+++ resolved
@@ -46,10 +46,5 @@
           frag(first :: rest.map { frag(separator, _) }).render
 
   extension (e: String)
-<<<<<<< HEAD
-    def active(other: String, one: String = "active") = if e == other then one else ""
-    def activeO(other: String)                        = (e == other).option("active")
-=======
     def active(other: String)  = if e == other then "active" else ""
-    def activeO(other: String) = Option.when(e == other)("active")
->>>>>>> 238fa7d6
+    def activeO(other: String) = Option.when(e == other)("active")