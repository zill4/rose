package lila.notify

import chess.Color
import lila.db.BSON.{ Reader, Writer }
import lila.db.dsl.{ *, given }
import lila.notify.Notification.*
import reactivemongo.api.bson.*

private object BSONHandlers:
/*

<<<<<<< HEAD
*/
  private given BSONDocumentHandler[PrivateMessage]             = Macros.handler
  private given BSONDocumentHandler[TeamJoined]                 = Macros.handler
  private given BSONDocumentHandler[GameEnd]                    = Macros.handler
  private given BSONDocumentHandler[TitledTournamentInvitation] = Macros.handler
  private given BSONDocumentHandler[PlanStart]                  = Macros.handler
  private given BSONDocumentHandler[PlanExpire]                 = Macros.handler
  private given BSONDocumentHandler[RatingRefund]               = Macros.handler
  private given BSONDocumentHandler[CorresAlarm]                = Macros.handler
  private given BSONDocumentHandler[IrwinDone]                  = Macros.handler
  private given BSONDocumentHandler[KaladinDone]                = Macros.handler
  private given BSONDocumentHandler[GenericLink]                = Macros.handler
  private given MentionedInThreadHandler: BSONDocumentHandler[MentionedInThread] = Macros.handler
  private given InvitedToStudyHandler: BSONDocumentHandler[InvitedToStudy] = Macros.handler
  private given BSONDocumentHandler[StreamStart]                = Macros.handler
=======
  private given BSONDocumentHandler[PrivateMessage]                    = Macros.handler
  private given BSONDocumentHandler[TeamJoined]                        = Macros.handler
  private given BSONDocumentHandler[GameEnd]                           = Macros.handler
  private given BSONDocumentHandler[TitledTournamentInvitation]        = Macros.handler
  private given BSONDocumentHandler[PlanStart]                         = Macros.handler
  private given BSONDocumentHandler[PlanExpire]                        = Macros.handler
  private given BSONDocumentHandler[RatingRefund]                      = Macros.handler
  private given BSONDocumentHandler[CorresAlarm]                       = Macros.handler
  private given BSONDocumentHandler[IrwinDone]                         = Macros.handler
  private given BSONDocumentHandler[KaladinDone]                       = Macros.handler
  private given BSONDocumentHandler[GenericLink]                       = Macros.handler
  private given mentionHandler: BSONDocumentHandler[MentionedInThread] = Macros.handler
  private given inviteHandler: BSONDocumentHandler[InvitedToStudy]     = Macros.handler
>>>>>>> 1ae1e38a

  given lila.db.BSON[NotificationContent] with
    private def writeNotificationContent(notificationContent: NotificationContent) = {
      notificationContent match
<<<<<<< HEAD
        case x: MentionedInThread          => MentionedInThreadHandler.writeTry(x).get 
        case x: InvitedToStudy             => InvitedToStudyHandler.writeTry(x).get
        case x: PrivateMessage             => summon[BSONHandler[PrivateMessage]].writeTry(x).get
        case x: StreamStart                => summon[BSONHandler[StreamStart]].writeTry(x).get
        case x: TeamJoined                 => summon[BSONHandler[TeamJoined]].writeTry(x).get
=======
        case x: MentionedInThread          => mentionHandler.writeTry(x).get
        case x: InvitedToStudy             => inviteHandler.writeTry(x).get
        case p: PrivateMessage             => summon[BSONHandler[PrivateMessage]].writeTry(p).get
        case t: TeamJoined                 => summon[BSONHandler[TeamJoined]].writeTry(t).get
>>>>>>> 1ae1e38a
        case x: TitledTournamentInvitation => summon[BSONHandler[TitledTournamentInvitation]].writeTry(x).get
        case x: GameEnd                    => summon[BSONHandler[GameEnd]].writeTry(x).get
        case x: PlanStart                  => summon[BSONHandler[PlanStart]].writeTry(x).get
        case x: PlanExpire                 => summon[BSONHandler[PlanExpire]].writeTry(x).get
        case x: RatingRefund               => summon[BSONHandler[RatingRefund]].writeTry(x).get
        case ReportedBanned                => $empty
        case CoachReview                   => $empty
        case x: CorresAlarm                => summon[BSONHandler[CorresAlarm]].writeTry(x).get
        case x: IrwinDone                  => summon[BSONHandler[IrwinDone]].writeTry(x).get
        case x: KaladinDone                => summon[BSONHandler[KaladinDone]].writeTry(x).get
        case x: GenericLink                => summon[BSONHandler[GenericLink]].writeTry(x).get
    } ++ $doc("type" -> notificationContent.key)

    def reads(reader: Reader): NotificationContent =
      reader.str("type") match
        case "mention"        => reader.as[MentionedInThread]
        case "invitedStudy"   => reader.as[InvitedToStudy]
        case "privateMessage" => reader.as[PrivateMessage]
        case "teamJoined"     => reader.as[TeamJoined]
        case "titledTourney"  => reader.as[TitledTournamentInvitation]
        case "gameEnd"        => reader.as[GameEnd]
        case "planStart"      => reader.as[PlanStart]
        case "planExpire"     => reader.as[PlanExpire]
        case "ratingRefund"   => reader.as[RatingRefund]
        case "reportedBanned" => ReportedBanned
        case "coachReview"    => CoachReview
        case "corresAlarm"    => reader.as[CorresAlarm]
        case "irwinDone"      => reader.as[IrwinDone]
        case "kaladinDone"    => reader.as[KaladinDone]
        case "genericLink"    => reader.as[GenericLink]
        case "streamStart"    => reader.as[StreamStart]

    def writes(writer: Writer, n: NotificationContent): Bdoc = writeNotificationContent(n)

  private[notify] given BSONDocumentHandler[Notification] = Macros.handler<|MERGE_RESOLUTION|>--- conflicted
+++ resolved
@@ -7,25 +7,7 @@
 import reactivemongo.api.bson.*
 
 private object BSONHandlers:
-/*
-
-<<<<<<< HEAD
-*/
-  private given BSONDocumentHandler[PrivateMessage]             = Macros.handler
-  private given BSONDocumentHandler[TeamJoined]                 = Macros.handler
-  private given BSONDocumentHandler[GameEnd]                    = Macros.handler
-  private given BSONDocumentHandler[TitledTournamentInvitation] = Macros.handler
-  private given BSONDocumentHandler[PlanStart]                  = Macros.handler
-  private given BSONDocumentHandler[PlanExpire]                 = Macros.handler
-  private given BSONDocumentHandler[RatingRefund]               = Macros.handler
-  private given BSONDocumentHandler[CorresAlarm]                = Macros.handler
-  private given BSONDocumentHandler[IrwinDone]                  = Macros.handler
-  private given BSONDocumentHandler[KaladinDone]                = Macros.handler
-  private given BSONDocumentHandler[GenericLink]                = Macros.handler
-  private given MentionedInThreadHandler: BSONDocumentHandler[MentionedInThread] = Macros.handler
-  private given InvitedToStudyHandler: BSONDocumentHandler[InvitedToStudy] = Macros.handler
-  private given BSONDocumentHandler[StreamStart]                = Macros.handler
-=======
+  private given BSONDocumentHandler[StreamStart]                       = Macros.handler
   private given BSONDocumentHandler[PrivateMessage]                    = Macros.handler
   private given BSONDocumentHandler[TeamJoined]                        = Macros.handler
   private given BSONDocumentHandler[GameEnd]                           = Macros.handler
@@ -39,23 +21,15 @@
   private given BSONDocumentHandler[GenericLink]                       = Macros.handler
   private given mentionHandler: BSONDocumentHandler[MentionedInThread] = Macros.handler
   private given inviteHandler: BSONDocumentHandler[InvitedToStudy]     = Macros.handler
->>>>>>> 1ae1e38a
 
   given lila.db.BSON[NotificationContent] with
     private def writeNotificationContent(notificationContent: NotificationContent) = {
       notificationContent match
-<<<<<<< HEAD
-        case x: MentionedInThread          => MentionedInThreadHandler.writeTry(x).get 
-        case x: InvitedToStudy             => InvitedToStudyHandler.writeTry(x).get
+        case x: MentionedInThread          => mentionHandler.writeTry(x).get 
+        case x: InvitedToStudy             => inviteHandler.writeTry(x).get
         case x: PrivateMessage             => summon[BSONHandler[PrivateMessage]].writeTry(x).get
         case x: StreamStart                => summon[BSONHandler[StreamStart]].writeTry(x).get
         case x: TeamJoined                 => summon[BSONHandler[TeamJoined]].writeTry(x).get
-=======
-        case x: MentionedInThread          => mentionHandler.writeTry(x).get
-        case x: InvitedToStudy             => inviteHandler.writeTry(x).get
-        case p: PrivateMessage             => summon[BSONHandler[PrivateMessage]].writeTry(p).get
-        case t: TeamJoined                 => summon[BSONHandler[TeamJoined]].writeTry(t).get
->>>>>>> 1ae1e38a
         case x: TitledTournamentInvitation => summon[BSONHandler[TitledTournamentInvitation]].writeTry(x).get
         case x: GameEnd                    => summon[BSONHandler[GameEnd]].writeTry(x).get
         case x: PlanStart                  => summon[BSONHandler[PlanStart]].writeTry(x).get
