package lila.web
package ui
import play.api.libs.json.{ JsValue, Json, Writes }

import lila.ui.ScalatagsTemplate.*
import lila.core.data.SafeJsonStr
import lila.web.ui.*
import lila.core.config.NetConfig
import lila.ui.{ Nonce, Optionce, WithNonce, ContentSecurityPolicy, EsmList, Context }

trait AssetFullHelper:
  self: lila.ui.AssetHelper & lila.ui.I18nHelper =>
  def netConfig: NetConfig
  def manifest: AssetManifest
  def explorerEndpoint: String
  def tablebaseEndpoint: String
  def externalEngineEndpoint: String

  export lila.common.String.html.safeJsonValue

  def jsName(key: String): String = manifest.js(key).fold(key)(_.name)

  private lazy val socketDomains = netConfig.socketDomains ::: netConfig.socketAlts
  // lazy val vapidPublicKey         = env.push.vapidPublicKey

  lazy val sameAssetDomain = netConfig.domain == netConfig.assetDomain

  lazy val siteName: String =
    if netConfig.siteName == "localhost:9663" then "lichess.dev"
    else netConfig.siteName

  def assetVersion = lila.core.net.AssetVersion.current

  def assetUrl(path: String): String = s"$assetBaseUrl/assets/_$assetVersion/$path"

  def cssTag(key: String): Frag =
    link(
      cls  := s"css-$key",
      href := staticAssetUrl(s"css/${manifest.css(key).getOrElse(key)}"),
      rel  := "stylesheet"
    )

  def jsonScript(json: JsValue | SafeJsonStr) =
    script(tpe := "application/json", st.id := "page-init-data"):
      raw:
        json match
          case json: JsValue => safeJsonValue(json).value
          case json          => json.toString

  def jsDeps(keys: List[String]): Frag = frag:
    manifest.deps(keys).map { dep =>
      script(tpe := "module", src := staticAssetUrl(s"compiled/$dep"))
    }

  def puzzleNvuiTag(using ctx: Context)   = ctx.blind.option(EsmInit("puzzle.nvui"))
  def roundNvuiTag(using ctx: Context)    = ctx.blind.option(EsmInit("round.nvui"))
  lazy val infiniteScrollEsmInit: EsmInit = jsModuleInit("bits.infiniteScroll")
  lazy val captchaEsmInit: EsmInit        = EsmInit("bits.captcha")
  lazy val cashTag: Frag                  = iifeModule("javascripts/vendor/cash.min.js")
  lazy val fingerprintTag: Frag           = iifeModule("javascripts/fipr.js")
  lazy val chessgroundTag: Frag           = script(tpe := "module", src := assetUrl("npm/chessground.min.js"))

  def basicCsp(using ctx: Context): ContentSecurityPolicy =
    val sockets = socketDomains.map { x => s"wss://$x${(!ctx.req.secure).so(s" ws://$x")}" }
    // include both ws and wss when insecure because requests may come through a secure proxy
    val localDev = (!ctx.req.secure).so(List("http://127.0.0.1:3000"))
<<<<<<< HEAD
    val obsDev   = "ws://127.0.0.1:4455"
    ContentSecurityPolicy.basic(
=======
    lila.web.ContentSecurityPolicy.basic(
>>>>>>> 7aa6d22e
      netConfig.assetDomain,
      netConfig.assetDomain.value :: sockets ::: explorerEndpoint :: obsDev :: tablebaseEndpoint :: localDev
    )

  def defaultCsp(using nonce: Optionce)(using Context): ContentSecurityPolicy =
    nonce.foldLeft(basicCsp)(_.withNonce(_))

  def analysisCsp: Update[ContentSecurityPolicy] =
    _.withWebAssembly.withExternalEngine(externalEngineEndpoint)<|MERGE_RESOLUTION|>--- conflicted
+++ resolved
@@ -64,12 +64,8 @@
     val sockets = socketDomains.map { x => s"wss://$x${(!ctx.req.secure).so(s" ws://$x")}" }
     // include both ws and wss when insecure because requests may come through a secure proxy
     val localDev = (!ctx.req.secure).so(List("http://127.0.0.1:3000"))
-<<<<<<< HEAD
     val obsDev   = "ws://127.0.0.1:4455"
-    ContentSecurityPolicy.basic(
-=======
     lila.web.ContentSecurityPolicy.basic(
->>>>>>> 7aa6d22e
       netConfig.assetDomain,
       netConfig.assetDomain.value :: sockets ::: explorerEndpoint :: obsDev :: tablebaseEndpoint :: localDev
     )
