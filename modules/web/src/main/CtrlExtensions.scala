package lila.web

import play.api.mvc.*
import play.api.i18n.Lang
import scalatags.text.Frag

import lila.common.HTTPRequest
import lila.core.i18n.Translate
import lila.core.perf.UserWithPerfs
import lila.core.config.BaseUrl

trait CtrlExtensions extends play.api.mvc.ControllerHelpers with ResponseHeaders:

  def baseUrl: BaseUrl

  given (using ctx: Context): Lang          = ctx.lang
  given (using ctx: Context): Translate     = ctx.translate
  given (using ctx: Context): RequestHeader = ctx.req

  given Conversion[UserWithPerfs, User] = _.user

  extension (req: RequestHeader)
    def ipAddress = HTTPRequest.ipAddress(req)
    def referer   = HTTPRequest.referer(req)
    def sid       = lila.core.security.LilaCookie.sid(req)

  extension (result: Result)
    def toFuccess                         = Future.successful(result)
    def flashSuccess(msg: String): Result = result.flashing("success" -> msg)
    def flashSuccess: Result              = flashSuccess("")
    def flashFailure(msg: String): Result = result.flashing("failure" -> msg)
    def flashFailure: Result              = flashFailure("")
    def withCanonical(url: String): Result =
      result.withHeaders(LINK -> s"<${baseUrl}${url}>; rel=\"canonical\"")
    def withCanonical(url: Call): Result = withCanonical(url.url)
    def enforceCrossSiteIsolation(using req: RequestHeader): Result =
<<<<<<< HEAD
      result.withHeaders(embedderPolicy.forReq(req)*)
=======
      result.withHeaders(crossOriginPolicy.forReq(req)*)
>>>>>>> cf71e63e
    def noCache: Result = result.withHeaders(
      CACHE_CONTROL -> "no-cache, no-store, must-revalidate",
      EXPIRES       -> "0"
    )<|MERGE_RESOLUTION|>--- conflicted
+++ resolved
@@ -34,11 +34,7 @@
       result.withHeaders(LINK -> s"<${baseUrl}${url}>; rel=\"canonical\"")
     def withCanonical(url: Call): Result = withCanonical(url.url)
     def enforceCrossSiteIsolation(using req: RequestHeader): Result =
-<<<<<<< HEAD
-      result.withHeaders(embedderPolicy.forReq(req)*)
-=======
       result.withHeaders(crossOriginPolicy.forReq(req)*)
->>>>>>> cf71e63e
     def noCache: Result = result.withHeaders(
       CACHE_CONTROL -> "no-cache, no-store, must-revalidate",
       EXPIRES       -> "0"
