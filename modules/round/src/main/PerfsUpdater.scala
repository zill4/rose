package lila.round

import chess.{ Speed }
import org.goochjs.glicko2._
import org.joda.time.DateTime
import play.api.Logger

import lila.game.{ GameRepo, Game, Pov, PerfPicker }
import lila.history.HistoryApi
import lila.rating.{ Glicko, Perf, PerfType => PT }
import lila.user.{ UserRepo, User, Perfs }

final class PerfsUpdater(historyApi: HistoryApi) {

  private val VOLATILITY = Glicko.default.volatility
  private val TAU = 0.75d
  private val system = new RatingCalculator(VOLATILITY, TAU)

  def save(game: Game, white: User, black: User, resetGameRatings: Boolean = false): Funit =
    PerfPicker.main(game) ?? { mainPerf =>
      (game.rated && game.finished && game.accountable && !white.lame && !black.lame) ?? {
        val ratingsW = mkRatings(white.perfs)
        val ratingsB = mkRatings(black.perfs)
        val result = resultOf(game)
        game.ratingVariant match {
          case chess.variant.Chess960 =>
            updateRatings(ratingsW.chess960, ratingsB.chess960, result, system)
          case chess.variant.KingOfTheHill =>
            updateRatings(ratingsW.kingOfTheHill, ratingsB.kingOfTheHill, result, system)
          case chess.variant.ThreeCheck =>
            updateRatings(ratingsW.threeCheck, ratingsB.threeCheck, result, system)
          case chess.variant.Antichess =>
            updateRatings(ratingsW.antichess, ratingsB.antichess, result, system)
          case chess.variant.Atomic =>
            updateRatings(ratingsW.atomic, ratingsB.atomic, result, system)
          case chess.variant.Horde =>
            updateRatings(ratingsW.horde, ratingsB.horde, result, system)
          case chess.variant.RacingKings =>
            updateRatings(ratingsW.racingKings, ratingsB.racingKings, result, system)
          case chess.variant.Standard => game.speed match {
            case Speed.Bullet =>
              updateRatings(ratingsW.bullet, ratingsB.bullet, result, system)
            case Speed.Blitz =>
              updateRatings(ratingsW.blitz, ratingsB.blitz, result, system)
            case Speed.Classical =>
              updateRatings(ratingsW.classical, ratingsB.classical, result, system)
            case Speed.Correspondence =>
              updateRatings(ratingsW.correspondence, ratingsB.correspondence, result, system)
          }
          case _ =>
        }
        val perfsW = mkPerfs(ratingsW, white.perfs, game)
        val perfsB = mkPerfs(ratingsB, black.perfs, game)
        def intRatingLens(perfs: Perfs) = mainPerf(perfs).glicko.intRating
        resetGameRatings.fold(
          GameRepo.setRatingAndDiffs(game.id,
            intRatingLens(white.perfs) -> (intRatingLens(perfsW) - intRatingLens(white.perfs)),
            intRatingLens(black.perfs) -> (intRatingLens(perfsB) - intRatingLens(black.perfs))),
          GameRepo.setRatingDiffs(game.id,
            intRatingLens(perfsW) - intRatingLens(white.perfs),
            intRatingLens(perfsB) - intRatingLens(black.perfs))
        ) zip
          UserRepo.setPerfs(white, perfsW, white.perfs) zip
          UserRepo.setPerfs(black, perfsB, black.perfs) zip
          historyApi.add(white, game, perfsW) zip
          historyApi.add(black, game, perfsB)
      }.void
    }

  private final case class Ratings(
    chess960: Rating,
    kingOfTheHill: Rating,
    threeCheck: Rating,
    antichess: Rating,
    atomic: Rating,
    horde: Rating,
    racingKings: Rating,
    bullet: Rating,
    blitz: Rating,
    classical: Rating,
    correspondence: Rating)

  private def mkRatings(perfs: Perfs) = new Ratings(
    chess960 = perfs.chess960.toRating,
    kingOfTheHill = perfs.kingOfTheHill.toRating,
    threeCheck = perfs.threeCheck.toRating,
    antichess = perfs.antichess.toRating,
    atomic = perfs.atomic.toRating,
    horde = perfs.horde.toRating,
    racingKings = perfs.racingKings.toRating,
    bullet = perfs.bullet.toRating,
    blitz = perfs.blitz.toRating,
    classical = perfs.classical.toRating,
    correspondence = perfs.correspondence.toRating)

  private def resultOf(game: Game): Glicko.Result =
    game.winnerColor match {
      case Some(chess.White) => Glicko.Result.Win
      case Some(chess.Black) => Glicko.Result.Loss
      case None              => Glicko.Result.Draw
    }

  private def updateRatings(white: Rating, black: Rating, result: Glicko.Result, system: RatingCalculator) {
    val results = new RatingPeriodResults()
    result match {
      case Glicko.Result.Draw => results.addDraw(white, black)
      case Glicko.Result.Win  => results.addResult(white, black)
      case Glicko.Result.Loss => results.addResult(black, white)
    }
    try {
      system.updateRatings(results)
    }
    catch {
      case e: Exception => logger.error(e.getMessage)
    }
  }

  private def mkPerfs(ratings: Ratings, perfs: Perfs, game: Game): Perfs = {
    val speed = game.speed
    val isStd = game.ratingVariant.standard
    val date = game.updatedAt | game.createdAt
    val perfs1 = perfs.copy(
      chess960 = game.ratingVariant.chess960.fold(perfs.chess960.add(ratings.chess960, date), perfs.chess960),
      kingOfTheHill = game.ratingVariant.kingOfTheHill.fold(perfs.kingOfTheHill.add(ratings.kingOfTheHill, date), perfs.kingOfTheHill),
      threeCheck = game.ratingVariant.threeCheck.fold(perfs.threeCheck.add(ratings.threeCheck, date), perfs.threeCheck),
      antichess = game.ratingVariant.antichess.fold(perfs.antichess.add(ratings.antichess, date), perfs.antichess),
      atomic = game.ratingVariant.atomic.fold(perfs.atomic.add(ratings.atomic, date), perfs.atomic),
      horde = game.ratingVariant.horde.fold(perfs.horde.add(ratings.horde, date), perfs.horde),
      racingKings = game.ratingVariant.racingKings.fold(perfs.racingKings.add(ratings.racingKings, date), perfs.racingKings),
      bullet = (isStd && speed == Speed.Bullet).fold(perfs.bullet.add(ratings.bullet, date), perfs.bullet),
      blitz = (isStd && speed == Speed.Blitz).fold(perfs.blitz.add(ratings.blitz, date), perfs.blitz),
      classical = (isStd && speed == Speed.Classical).fold(perfs.classical.add(ratings.classical, date), perfs.classical),
      correspondence = (isStd && speed == Speed.Correspondence).fold(perfs.correspondence.add(ratings.correspondence, date), perfs.correspondence))
    val r = lila.rating.Regulator
    val perfs2 = perfs1.copy(
<<<<<<< HEAD
      chess960 = r(perfs.chess960, perfs1.chess960),
      kingOfTheHill = r(perfs.kingOfTheHill, perfs1.kingOfTheHill),
      threeCheck = r(perfs.threeCheck, perfs1.threeCheck),
      antichess = r(perfs.antichess, perfs1.antichess),
      atomic = r(perfs.atomic, perfs1.atomic),
      horde = r(perfs.horde, perfs1.horde),
      racingKings = r(perfs.racingKings, perfs1.racingKings),
      bullet = r(perfs.bullet, perfs1.bullet),
      blitz = r(perfs.blitz, perfs1.blitz),
      classical = r(perfs.classical, perfs1.classical),
      correspondence = r(perfs.correspondence, perfs1.correspondence))
=======
      chess960 = r(PT.Chess960, perfs.chess960, perfs1.chess960),
      kingOfTheHill = r(PT.KingOfTheHill, perfs.kingOfTheHill, perfs1.kingOfTheHill),
      threeCheck = r(PT.ThreeCheck, perfs.threeCheck, perfs1.threeCheck),
      antichess = r(PT.Antichess, perfs.antichess, perfs1.antichess),
      atomic = r(PT.Atomic, perfs.atomic, perfs1.atomic),
      horde = r(PT.Horde, perfs.horde, perfs1.horde),
      bullet = r(PT.Bullet, perfs.bullet, perfs1.bullet),
      blitz = r(PT.Blitz, perfs.blitz, perfs1.blitz),
      classical = r(PT.Classical, perfs.classical, perfs1.classical),
      correspondence = r(PT.Correspondence, perfs.correspondence, perfs1.correspondence))
>>>>>>> e3a9bd7b
    if (isStd) perfs2.updateStandard else perfs2
  }

  private def logger = play.api.Logger("PerfsUpdater")
}<|MERGE_RESOLUTION|>--- conflicted
+++ resolved
@@ -133,30 +133,17 @@
       correspondence = (isStd && speed == Speed.Correspondence).fold(perfs.correspondence.add(ratings.correspondence, date), perfs.correspondence))
     val r = lila.rating.Regulator
     val perfs2 = perfs1.copy(
-<<<<<<< HEAD
-      chess960 = r(perfs.chess960, perfs1.chess960),
-      kingOfTheHill = r(perfs.kingOfTheHill, perfs1.kingOfTheHill),
-      threeCheck = r(perfs.threeCheck, perfs1.threeCheck),
-      antichess = r(perfs.antichess, perfs1.antichess),
-      atomic = r(perfs.atomic, perfs1.atomic),
-      horde = r(perfs.horde, perfs1.horde),
-      racingKings = r(perfs.racingKings, perfs1.racingKings),
-      bullet = r(perfs.bullet, perfs1.bullet),
-      blitz = r(perfs.blitz, perfs1.blitz),
-      classical = r(perfs.classical, perfs1.classical),
-      correspondence = r(perfs.correspondence, perfs1.correspondence))
-=======
       chess960 = r(PT.Chess960, perfs.chess960, perfs1.chess960),
       kingOfTheHill = r(PT.KingOfTheHill, perfs.kingOfTheHill, perfs1.kingOfTheHill),
       threeCheck = r(PT.ThreeCheck, perfs.threeCheck, perfs1.threeCheck),
       antichess = r(PT.Antichess, perfs.antichess, perfs1.antichess),
       atomic = r(PT.Atomic, perfs.atomic, perfs1.atomic),
       horde = r(PT.Horde, perfs.horde, perfs1.horde),
+      racingKings = r(PT.RacingKings, perfs.racingKings, perfs1.racingKings),
       bullet = r(PT.Bullet, perfs.bullet, perfs1.bullet),
       blitz = r(PT.Blitz, perfs.blitz, perfs1.blitz),
       classical = r(PT.Classical, perfs.classical, perfs1.classical),
       correspondence = r(PT.Correspondence, perfs.correspondence, perfs1.correspondence))
->>>>>>> e3a9bd7b
     if (isStd) perfs2.updateStandard else perfs2
   }
 
