--- conflicted
+++ resolved
@@ -36,13 +36,8 @@
     evalCacheHandler: lila.evalCache.EvalCacheSocketHandler,
     isBotSync: lila.common.LightUser.IsBotSync,
     slackApi: lila.slack.SlackApi,
-<<<<<<< HEAD
-    ratingFactors: () => lila.rating.RatingFactors
-=======
     ratingFactors: () => lila.rating.RatingFactors,
-    playbanApi: lila.playban.PlaybanApi,
-    val socketDebug: () => Boolean
->>>>>>> 4a2b008d
+    playbanApi: lila.playban.PlaybanApi
 ) {
 
   private val settings = new {
@@ -291,12 +286,7 @@
     evalCacheHandler = lila.evalCache.Env.current.socketHandler,
     isBotSync = lila.user.Env.current.lightUserApi.isBotSync,
     slackApi = lila.slack.Env.current.api,
-<<<<<<< HEAD
-    ratingFactors = lila.rating.Env.current.ratingFactorsSetting.get
-=======
     ratingFactors = lila.rating.Env.current.ratingFactorsSetting.get,
-    playbanApi = lila.playban.Env.current.api,
-    socketDebug = lila.socket.Env.current.socketDebugSetting.get
->>>>>>> 4a2b008d
+    playbanApi = lila.playban.Env.current.api
   )
 }