--- conflicted
+++ resolved
@@ -3,281 +3,7 @@
 object Node:
 
   val MAX_PLIES = 400
-<<<<<<< HEAD
-=======
 
-  case class Children(nodes: Vector[Node]) extends AnyVal:
-
-    def first      = nodes.headOption
-    def variations = nodes drop 1
-
-    def nodeAt(path: UciPath): Option[Node] =
-      path.split.flatMap { (head, rest) =>
-        rest.computeIds.foldLeft(get(head)) { (cur, id) =>
-          cur.flatMap(_.children.get(id))
-        }
-      }
-
-    // select all nodes on that path
-    def nodesOn(path: UciPath): Vector[(Node, UciPath)] =
-      path.split
-        .?? { (head, tail) =>
-          get(head).?? { first =>
-            (first, UciPath.fromId(head)) +: first.children.nodesOn(tail).map { (n, p) =>
-              (n, p prepend head)
-            }
-          }
-        }
-
-    def addNodeAt(node: Node, path: UciPath): Option[Children] =
-      path.split match
-        case None               => addNode(node).some
-        case Some((head, tail)) => updateChildren(head, _.addNodeAt(node, tail))
-
-    def addNode(node: Node): Children =
-      get(node.id).fold(Children(nodes :+ node)) { prev =>
-        Children(nodes.filterNot(_.id == node.id) :+ prev.merge(node))
-      }
-
-    def deleteNodeAt(path: UciPath): Option[Children] =
-      path.split flatMap {
-        case (head, p) if p.isEmpty && has(head) => Children(nodes.filterNot(_.id == head)).some
-        case (_, p) if p.isEmpty                 => none
-        case (head, tail)                        => updateChildren(head, _.deleteNodeAt(tail))
-      }
-
-    def promoteToMainlineAt(path: UciPath): Option[Children] =
-      path.split match
-        case None => this.some
-        case Some((head, tail)) =>
-          get(head).flatMap { node =>
-            node.withChildren(_.promoteToMainlineAt(tail)).map { promoted =>
-              Children(promoted +: nodes.filterNot(node ==))
-            }
-          }
-
-    def promoteUpAt(path: UciPath): Option[(Children, Boolean)] =
-      path.split match
-        case None => Some(this -> false)
-        case Some((head, tail)) =>
-          for {
-            node                  <- get(head)
-            mainlineNode          <- nodes.headOption
-            (newChildren, isDone) <- node.children promoteUpAt tail
-            newNode = node.copy(children = newChildren)
-          } yield
-            if (isDone) update(newNode) -> true
-            else if (newNode.id == mainlineNode.id) update(newNode) -> false
-            else Children(newNode +: nodes.filterNot(newNode ==))   -> true
-
-    def updateAt(path: UciPath, f: Node => Node): Option[Children] =
-      path.split flatMap {
-        case (head, p) if p.isEmpty => updateWith(head, n => Some(f(n)))
-        case (head, tail)           => updateChildren(head, _.updateAt(tail, f))
-      }
-
-    def get(id: UciCharPair): Option[Node] = nodes.find(_.id == id)
-
-    def getNodeAndIndex(id: UciCharPair): Option[(Node, Int)] =
-      nodes.zipWithIndex.collectFirst {
-        case pair if pair._1.id == id => pair
-      }
-
-    def has(id: UciCharPair): Boolean = nodes.exists(_.id == id)
-
-    def updateAllWith(op: Node => Node): Children =
-      Children {
-        nodes.map { n =>
-          op(n.copy(children = n.children.updateAllWith(op)))
-        }
-      }
-
-    def updateWith(id: UciCharPair, op: Node => Option[Node]): Option[Children] =
-      get(id) flatMap op map update
-
-    def updateChildren(id: UciCharPair, f: Children => Option[Children]): Option[Children] =
-      updateWith(id, _ withChildren f)
-
-    def update(child: Node): Children =
-      Children(nodes.map {
-        case n if child.id == n.id => child
-        case n                     => n
-      })
-
-    def updateMainline(f: Node => Node): Children =
-      Children(nodes match {
-        case main +: others =>
-          val newNode = f(main)
-          newNode.copy(children = newNode.children.updateMainline(f)) +: others
-        case x => x
-      })
-
-    def takeMainlineWhile(f: Node => Boolean): Children =
-      updateMainline { node =>
-        node.children.first.fold(node) { mainline =>
-          if (f(mainline)) node
-          else node.withoutChildren
-        }
-      }
-
-    def countRecursive: Int =
-      nodes.foldLeft(nodes.size) { (count, n) =>
-        count + n.children.countRecursive
-      }
-
-    def lastMainlineNode: Option[Node] =
-      nodes.headOption map { first =>
-        first.children.lastMainlineNode | first
-      }
-
-    override def toString = nodes.mkString(", ")
-  val emptyChildren = Children(Vector.empty)
-
-  case class Root(
-      ply: Ply,
-      fen: Fen.Epd,
-      check: Check,
-      shapes: Shapes = Shapes(Nil),
-      comments: Comments = Comments(Nil),
-      gamebook: Option[Gamebook] = None,
-      glyphs: Glyphs = Glyphs.empty,
-      score: Option[Score] = None,
-      clock: Option[Centis],
-      crazyData: Option[Crazyhouse.Data],
-      children: Children
-  ) extends RootOrNode:
-
-    def withChildren(f: Children => Option[Children]) =
-      f(children) map { newChildren =>
-        copy(children = newChildren)
-      }
-
-    def withoutChildren = copy(children = Node.emptyChildren)
-
-    def addChild(child: Node) = copy(children = children addNode child)
-
-    def nodeAt(path: UciPath): Option[RootOrNode] =
-      if (path.isEmpty) this.some else children nodeAt path
-
-    def pathExists(path: UciPath): Boolean = nodeAt(path).isDefined
-
-    def setShapesAt(shapes: Shapes, path: UciPath): Option[Root] =
-      if (path.isEmpty) copy(shapes = shapes).some
-      else updateChildrenAt(path, _ setShapes shapes)
-
-    def setCommentAt(comment: Comment, path: UciPath): Option[Root] =
-      if (path.isEmpty) copy(comments = comments set comment).some
-      else updateChildrenAt(path, _ setComment comment)
-
-    def deleteCommentAt(commentId: Comment.Id, path: UciPath): Option[Root] =
-      if (path.isEmpty) copy(comments = comments delete commentId).some
-      else updateChildrenAt(path, _ deleteComment commentId)
-
-    def setGamebookAt(gamebook: Gamebook, path: UciPath): Option[Root] =
-      if (path.isEmpty) copy(gamebook = gamebook.some).some
-      else updateChildrenAt(path, _ setGamebook gamebook)
-
-    def toggleGlyphAt(glyph: Glyph, path: UciPath): Option[Root] =
-      if (path.isEmpty) copy(glyphs = glyphs toggle glyph).some
-      else updateChildrenAt(path, _ toggleGlyph glyph)
-
-    def setClockAt(clock: Option[Centis], path: UciPath): Option[Root] =
-      if (path.isEmpty) copy(clock = clock).some
-      else updateChildrenAt(path, _ withClock clock)
-
-    def forceVariationAt(force: Boolean, path: UciPath): Option[Root] =
-      if (path.isEmpty) copy(clock = clock).some
-      else updateChildrenAt(path, _ withForceVariation force)
-
-    private def updateChildrenAt(path: UciPath, f: Node => Node): Option[Root] =
-      withChildren(_.updateAt(path, f))
-
-    def updateMainlineLast(f: Node => Node): Root =
-      children.first.fold(this) { main =>
-        copy(children = children.update(main updateMainlineLast f))
-      }
-
-    def clearVariations =
-      copy(
-        children = children.first.fold(Node.emptyChildren) { child =>
-          Children(Vector(child.clearVariations))
-        }
-      )
-
-    lazy val mainline: Vector[Node] = children.first.??(_.mainline)
-
-    def lastMainlinePly = mainline.lastOption.fold(Ply(0))(_.ply)
-
-    def lastMainlinePlyOf(path: UciPath) =
-      mainline
-        .zip(path.computeIds)
-        .takeWhile { (node, id) => node.id == id }
-        .lastOption
-        .fold(Ply(0)) { (node, _) => node.ply }
-
-    def mainlinePath = UciPath.fromIds(mainline.map(_.id))
-
-    def lastMainlineNode: RootOrNode = children.lastMainlineNode getOrElse this
-
-    def takeMainlineWhile(f: Node => Boolean) =
-      if children.first.isDefined
-      then copy(children = children.takeMainlineWhile(f))
-      else this
-
-    def moveOption = none
-
-    def merge(n: Root): Root =
-      copy(
-        shapes = shapes ++ n.shapes,
-        comments = comments ++ n.comments,
-        gamebook = n.gamebook orElse gamebook,
-        glyphs = glyphs merge n.glyphs,
-        score = n.score orElse score,
-        clock = n.clock orElse clock,
-        crazyData = n.crazyData orElse crazyData,
-        children = n.children.nodes.foldLeft(children) { (cs, c) =>
-          cs addNode c
-        }
-      )
-
-    override def toString = "ROOT"
-
-  object Root:
-
-    def default(variant: chess.variant.Variant) =
-      Root(
-        ply = Ply(0),
-        fen = variant.initialFen,
-        check = Check.No,
-        clock = none,
-        crazyData = variant.crazyhouse option Crazyhouse.Data.init,
-        children = emptyChildren
-      )
-
-    def fromRoot(b: lila.tree.Root): Root =
-      Root(
-        ply = b.ply,
-        fen = b.fen,
-        check = b.check,
-        clock = b.clock,
-        crazyData = b.crazyData,
-        children = Children(b.children.view.map(fromBranch).toVector)
-      )
-
-  def fromBranch(b: lila.tree.Branch): Node =
-    Node(
-      id = b.id,
-      ply = b.ply,
-      move = b.move,
-      fen = b.fen,
-      check = b.check,
-      crazyData = b.crazyData,
-      clock = b.clock,
-      children = Children(b.children.view.map(fromBranch).toVector),
-      forceVariation = false
-    )
-
->>>>>>> b9561b60
   object BsonFields:
     val ply            = "p"
     val uci            = "u"
