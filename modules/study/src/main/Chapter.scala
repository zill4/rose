--- conflicted
+++ resolved
@@ -78,14 +78,7 @@
   def metadataMin = Chapter.MetadataMin(
     id = id,
     name = name,
-<<<<<<< HEAD
     outcome = tags.outcome
-=======
-    setup = setup,
-    outcome = tags.outcome.isDefined.option(tags.outcome),
-    teams = tags(_.WhiteTeam).zip(tags(_.BlackTeam)),
-    hasRelayPath = relay.exists(!_.path.isEmpty)
->>>>>>> c9e0ab42
   )
 
   def isPractice = ~practice
