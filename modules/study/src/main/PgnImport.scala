package lila.study

import cats.data.Validated
import chess.{ Centis, ErrorStr }
import chess.format.pgn.{
  Dumper,
  Glyphs,
  ParsedPgn,
  San,
  Tags,
  PgnStr,
  PgnNodeData,
  Comment as ChessComment,
  Node as PgnNode
}
import chess.format.{ Fen, Uci, UciCharPair }
import chess.MoveOrDrop.*

import lila.common.LightUser
import lila.importer.{ ImportData, Preprocessed }
import lila.tree.{ Root, Branch, Branches }
import lila.tree.Node.{ Comment, Comments, Shapes }

object PgnImport:

  case class Result(
      root: Root,
      variant: chess.variant.Variant,
      tags: Tags,
      end: Option[End]
  )

  case class End(
      status: chess.Status,
      winner: Option[chess.Color],
      resultText: String,
      statusText: String
  )

  def apply(pgn: PgnStr, contributors: List[LightUser]): Validated[ErrorStr, Result] =
    ImportData(pgn, analyse = none).preprocess(user = none).map {
      case Preprocessed(game, replay, initialFen, parsedPgn) =>
        val annotator = findAnnotator(parsedPgn, contributors)
        parseComments(parsedPgn.initialPosition.comments, annotator) match
          case (shapes, _, comments) =>
<<<<<<< HEAD
            val sans = parsedPgn.sans.value take Node.MAX_PLIES
=======
>>>>>>> bb3a9cec
            val root = Root(
              ply = replay.setup.ply,
              fen = initialFen | game.variant.initialFen,
              check = replay.setup.situation.check,
              shapes = shapes,
              comments = comments,
              glyphs = Glyphs.empty,
              clock = parsedPgn.tags.clockConfig.map(_.limit),
              crazyData = replay.setup.situation.board.crazyData,
<<<<<<< HEAD
              children = Branches {
                val variations = makeVariations(sans, replay.setup, annotator)
                makeBranch(
                  prev = replay.setup,
                  sans = sans,
                  annotator = annotator
                ).fold(variations)(_ :: variations)
              }
=======
              children =
                parsedPgn.tree.pp.map(makeBranches(replay.setup, _, annotator).pp).getOrElse(Branches.empty)
>>>>>>> bb3a9cec
            )
            val end: Option[End] = (game.finished option game.status).map { status =>
              End(
                status = status,
                winner = game.winnerColor,
                resultText = chess.Outcome.showResult(chess.Outcome(game.winnerColor).some),
                statusText = lila.game.StatusText(status, game.winnerColor, game.variant)
              )
            }
            val commented =
              if (root.mainline.lastOption.??(_.isCommented)) root
              else
                end.map(endComment).fold(root) { comment =>
                  root updateMainlineLast { _.setComment(comment) }
                }
            Result(
              root = commented,
              variant = game.variant,
              tags = PgnTags(parsedPgn.tags),
              end = end
            )
    }

  private def findAnnotator(pgn: ParsedPgn, contributors: List[LightUser]): Option[Comment.Author] =
    pgn tags "annotator" map { a =>
      val lowered = a.toLowerCase
      contributors.find { c =>
        c.name.value == lowered || c.titleName == lowered || lowered.endsWith(s"/${c.id}")
      } map { c =>
        Comment.Author.User(c.id, c.titleName)
      } getOrElse Comment.Author.External(a)
    }

  private def endComment(end: End): Comment =
    import end.*
    val text = s"$resultText $statusText"
    Comment(Comment.Id.make, Comment.Text(text), Comment.Author.Lichess)

<<<<<<< HEAD
  private def makeVariations(sans: List[San], game: chess.Game, annotator: Option[Comment.Author]) =
    sans.headOption.?? {
      _.metas.variations.flatMap { variation =>
        makeBranch(game, variation.sans.value, annotator)
      }
    }

=======
>>>>>>> bb3a9cec
  private def parseComments(
      comments: List[ChessComment],
      annotator: Option[Comment.Author]
  ): (Shapes, Option[Centis], Comments) =
    comments.foldLeft((Shapes(Nil), none[Centis], Comments(Nil))) { case ((shapes, clock, comments), txt) =>
      CommentParser(txt) match
        case CommentParser.ParsedComment(s, c, str) =>
          (
            (shapes ++ s),
            c orElse clock,
            (str.trim match {
              case "" => comments
              case com =>
                comments + Comment(Comment.Id.make, Comment.Text(com), annotator | Comment.Author.Lichess)
            })
          )
    }

<<<<<<< HEAD
  private def makeBranch(
      prev: chess.Game,
      sans: List[San],
      annotator: Option[Comment.Author]
  ): Option[Branch] =
    try
      sans match
        case Nil => none
        case san :: rest =>
          san(prev.situation).fold(
            _ => none, // illegal move; stop here.
            moveOrDrop => {
              val game   = moveOrDrop.fold(prev.apply, prev.applyDrop)
              val uci    = moveOrDrop.fold(_.toUci, _.toUci)
              val sanStr = moveOrDrop.fold(Dumper.apply, Dumper.apply)
              parseComments(san.metas.comments, annotator) match {
                case (shapes, clock, comments) =>
                  Branch(
                    id = UciCharPair(uci),
                    ply = game.ply,
                    move = Uci.WithSan(uci, sanStr),
                    fen = Fen write game,
                    check = game.situation.check,
                    shapes = shapes,
                    comments = comments,
                    glyphs = san.metas.glyphs,
                    crazyData = game.situation.board.crazyData,
                    clock = clock,
                    children = removeDuplicatedChildrenFirstNode {
                      val variations = makeVariations(rest, game, annotator)
                      Branches {
                        makeBranch(game, rest, annotator).fold(variations)(_ :: variations)
                      }
                    },
                    forceVariation = false
                  ).some
              }
=======
  private def makeBranches(
      prev: chess.Game,
      node: PgnNode[PgnNodeData],
      annotator: Option[Comment.Author]
  ): Branches =
    // TODO: add removeDuplicatedChildrenFirstNode logic
    // TODO: parsedPgn.sans.value take Node.MAX_PLIES
    val variations = node.variations.flatMap(makeBranch(prev, _, annotator).pp).pp
    Branches(makeBranch(prev, node, annotator).fold(variations)(_ +: variations))

  private def makeBranch(
      prev: chess.Game,
      node: PgnNode[PgnNodeData],
      annotator: Option[Comment.Author]
  ): Option[Branch] =
    try
      node.value
        .san(prev.situation)
        .fold(
          _ => none, // illegal move; stop here.
          moveOrDrop => {
            val game   = moveOrDrop.fold(prev.apply, prev.applyDrop)
            val uci    = moveOrDrop.fold(_.toUci, _.toUci)
            val sanStr = moveOrDrop.fold(Dumper.apply, Dumper.apply)
            parseComments(node.value.metas.comments, annotator) match {
              case (shapes, clock, comments) =>
                Branch(
                  id = UciCharPair(uci),
                  ply = game.ply,
                  move = Uci.WithSan(uci, sanStr),
                  fen = Fen write game,
                  check = game.situation.check,
                  shapes = shapes,
                  comments = comments,
                  glyphs = node.value.metas.glyphs,
                  crazyData = game.situation.board.crazyData,
                  children = node.child.fold(Branches.empty)(makeBranches(game, _, annotator))
                ).some
>>>>>>> bb3a9cec
            }
          }
        )
    catch
      case _: StackOverflowError =>
        logger.warn(s"study PgnImport.makeNode StackOverflowError")
        None

  /*
   * Fix bad PGN like this one found on reddit:
   * 7. c4 (7. c4 Nf6) (7. c4 dxc4) 7... cxd4
   * where 7. c4 appears three times
   */
  // TODO this could probably be refactored better or moved to scalachess
  private def removeDuplicatedChildrenFirstNode(children: Branches): Branches =
    children.first match
      case Some(main) if children.variations.exists(_.id == main.id) =>
        Branches {
          main +: children.variations.flatMap { node =>
            if (node.id == main.id) node.children.nodes
            else List(node)
          }
        }
      case _ => children<|MERGE_RESOLUTION|>--- conflicted
+++ resolved
@@ -43,10 +43,6 @@
         val annotator = findAnnotator(parsedPgn, contributors)
         parseComments(parsedPgn.initialPosition.comments, annotator) match
           case (shapes, _, comments) =>
-<<<<<<< HEAD
-            val sans = parsedPgn.sans.value take Node.MAX_PLIES
-=======
->>>>>>> bb3a9cec
             val root = Root(
               ply = replay.setup.ply,
               fen = initialFen | game.variant.initialFen,
@@ -56,19 +52,8 @@
               glyphs = Glyphs.empty,
               clock = parsedPgn.tags.clockConfig.map(_.limit),
               crazyData = replay.setup.situation.board.crazyData,
-<<<<<<< HEAD
-              children = Branches {
-                val variations = makeVariations(sans, replay.setup, annotator)
-                makeBranch(
-                  prev = replay.setup,
-                  sans = sans,
-                  annotator = annotator
-                ).fold(variations)(_ :: variations)
-              }
-=======
               children =
                 parsedPgn.tree.pp.map(makeBranches(replay.setup, _, annotator).pp).getOrElse(Branches.empty)
->>>>>>> bb3a9cec
             )
             val end: Option[End] = (game.finished option game.status).map { status =>
               End(
@@ -107,16 +92,6 @@
     val text = s"$resultText $statusText"
     Comment(Comment.Id.make, Comment.Text(text), Comment.Author.Lichess)
 
-<<<<<<< HEAD
-  private def makeVariations(sans: List[San], game: chess.Game, annotator: Option[Comment.Author]) =
-    sans.headOption.?? {
-      _.metas.variations.flatMap { variation =>
-        makeBranch(game, variation.sans.value, annotator)
-      }
-    }
-
-=======
->>>>>>> bb3a9cec
   private def parseComments(
       comments: List[ChessComment],
       annotator: Option[Comment.Author]
@@ -135,45 +110,6 @@
           )
     }
 
-<<<<<<< HEAD
-  private def makeBranch(
-      prev: chess.Game,
-      sans: List[San],
-      annotator: Option[Comment.Author]
-  ): Option[Branch] =
-    try
-      sans match
-        case Nil => none
-        case san :: rest =>
-          san(prev.situation).fold(
-            _ => none, // illegal move; stop here.
-            moveOrDrop => {
-              val game   = moveOrDrop.fold(prev.apply, prev.applyDrop)
-              val uci    = moveOrDrop.fold(_.toUci, _.toUci)
-              val sanStr = moveOrDrop.fold(Dumper.apply, Dumper.apply)
-              parseComments(san.metas.comments, annotator) match {
-                case (shapes, clock, comments) =>
-                  Branch(
-                    id = UciCharPair(uci),
-                    ply = game.ply,
-                    move = Uci.WithSan(uci, sanStr),
-                    fen = Fen write game,
-                    check = game.situation.check,
-                    shapes = shapes,
-                    comments = comments,
-                    glyphs = san.metas.glyphs,
-                    crazyData = game.situation.board.crazyData,
-                    clock = clock,
-                    children = removeDuplicatedChildrenFirstNode {
-                      val variations = makeVariations(rest, game, annotator)
-                      Branches {
-                        makeBranch(game, rest, annotator).fold(variations)(_ :: variations)
-                      }
-                    },
-                    forceVariation = false
-                  ).some
-              }
-=======
   private def makeBranches(
       prev: chess.Game,
       node: PgnNode[PgnNodeData],
@@ -212,7 +148,6 @@
                   crazyData = game.situation.board.crazyData,
                   children = node.child.fold(Branches.empty)(makeBranches(game, _, annotator))
                 ).some
->>>>>>> bb3a9cec
             }
           }
         )
