package lila.study

import chess.Square
import play.api.libs.json.*

import scala.util.chaining.*

import lila.common.Json.{ *, given }
import lila.hub.socket.Sri
<<<<<<< HEAD
import lila.hub.tree.Node.Shape
import lila.hub.i18n.Translate
=======
import lila.tree.Node.Shape
>>>>>>> 50ef5203

final class JsonView(
    studyRepo: StudyRepo,
    lightUserApi: lila.user.LightUserApi
)(using Executor):

  import JsonView.given

  def apply(
      study: Study,
      previews: ChapterPreview.AsJsons,
      chapter: Chapter,
      fedNames: Option[JsObject],
      withMembers: Boolean
  )(using me: Option[lila.user.Me]) =

    def allowed(selection: Settings => Settings.UserSelection): Boolean =
      Settings.UserSelection.allows(selection(study.settings), study, me.map(_.userId))

    for
      liked <- me.so(studyRepo.liked(study, _))
      relayPath = chapter.relay
        .filter(_.secondsSinceLastMove < 3600 || chapter.tags.outcome.isEmpty)
        .map(_.path)
        .filterNot(_.isEmpty)
      jsStudy =
        if withMembers || me.exists(study.canContribute) then study
        else study.copy(members = StudyMembers.empty)
    yield Json.toJsObject(jsStudy) ++ Json
      .obj(
        "liked" -> liked,
        "features" -> Json
          .obj(
            "cloneable" -> allowed(_.cloneable),
            "shareable" -> allowed(_.shareable),
            "chat"      -> allowed(_.chat)
          )
          .add("sticky", study.settings.sticky)
          .add("description", study.settings.description),
        "topics"   -> study.topicsOrEmpty,
        "chapters" -> previews,
        "chapter" -> Json
          .obj(
            "id"      -> chapter.id,
            "ownerId" -> chapter.ownerId,
            "setup"   -> chapter.setup,
            "tags"    -> chapter.tags,
            "features" -> Json.obj(
              "computer" -> allowed(_.computer),
              "explorer" -> allowed(_.explorer)
            )
          )
          .add("description", chapter.description)
          .add("serverEval", chapter.serverEval)
          .add("relayPath", relayPath)
          .pipe(addChapterMode(chapter))
      )
      .add("description", study.description)
      .add("federations", fedNames)

  def chapterConfig(c: Chapter) =
    Json
      .obj(
        "id"          -> c.id,
        "name"        -> c.name,
        "orientation" -> c.setup.orientation
      )
      .add("description", c.description)
      .pipe(addChapterMode(c))

  def pagerData(s: Study.WithChaptersAndLiked) =
    Json.obj(
      "id"        -> s.study.id,
      "name"      -> s.study.name,
      "liked"     -> s.liked,
      "likes"     -> s.study.likes,
      "updatedAt" -> s.study.updatedAt,
      "owner"     -> lightUserApi.sync(s.study.ownerId),
      "chapters"  -> s.chapters.take(Study.previewNbChapters),
      "topics"    -> s.study.topicsOrEmpty,
      "members"   -> s.study.members.members.values.take(Study.previewNbMembers)
    )

  private def addChapterMode(c: Chapter)(js: JsObject): JsObject =
    js.add("practice", c.isPractice)
      .add("gamebook", c.isGamebook)
      .add("conceal", c.conceal)

  private[study] given Writes[StudyMember.Role] = Writes: r =>
    JsString(r.id)
  private[study] given Writes[StudyMember] = Writes: m =>
    Json.obj("user" -> lightUserApi.syncFallback(m.id), "role" -> m.role)

  private[study] given Writes[StudyMembers] = Writes: m =>
    Json.toJson(m.members)

  private given OWrites[Study] = OWrites: s =>
    Json
      .obj(
        "id"                 -> s.id,
        "name"               -> s.name,
        "members"            -> s.members,
        "position"           -> s.position,
        "ownerId"            -> s.ownerId,
        "settings"           -> s.settings,
        "visibility"         -> s.visibility,
        "createdAt"          -> s.createdAt,
        "secondsSinceUpdate" -> (nowSeconds - s.updatedAt.toSeconds).toInt,
        "from"               -> s.from,
        "likes"              -> s.likes
      )
      .add("isNew" -> s.isNew)

object JsonView:

  case class JsData(study: JsObject, analysis: JsObject)

  given OWrites[Study.IdName] = Json.writes

  def metadata(study: Study) = Json.obj(
    "id"        -> study.id,
    "name"      -> study.name,
    "createdAt" -> study.createdAt,
    "updatedAt" -> study.updatedAt
  )

<<<<<<< HEAD
  def glyphs(using Translate): JsObject =
    import lila.hub.tree.Node.given
    import lila.hub.i18n.I18nKey.{ study as trans }
=======
  def glyphs(lang: play.api.i18n.Lang): JsObject =
    import lila.tree.Node.given
    import lila.i18n.I18nKeys.{ study as trans }
>>>>>>> 50ef5203
    import chess.format.pgn.Glyph
    import Glyph.MoveAssessment.*
    import Glyph.PositionAssessment.*
    import Glyph.Observation.*
    Json.obj(
      "move" -> List(
        good.copy(name = trans.goodMove.txt()),
        mistake.copy(name = trans.mistake.txt()),
        brilliant.copy(name = trans.brilliantMove.txt()),
        blunder.copy(name = trans.blunder.txt()),
        interesting.copy(name = trans.interestingMove.txt()),
        dubious.copy(name = trans.dubiousMove.txt()),
        only.copy(name = trans.onlyMove.txt()),
        zugzwang.copy(name = trans.zugzwang.txt())
      ),
      "position" -> List(
        equal.copy(name = trans.equalPosition.txt()),
        unclear.copy(name = trans.unclearPosition.txt()),
        whiteSlightlyBetter.copy(name = trans.whiteIsSlightlyBetter.txt()),
        blackSlightlyBetter.copy(name = trans.blackIsSlightlyBetter.txt()),
        whiteQuiteBetter.copy(name = trans.whiteIsBetter.txt()),
        blackQuiteBetter.copy(name = trans.blackIsBetter.txt()),
        whiteMuchBetter.copy(name = trans.whiteIsWinning.txt()),
        blackMuchBetter.copy(name = trans.blackIsWinning.txt())
      ),
      "observation" -> List(
        novelty.copy(name = trans.novelty.txt()),
        development.copy(name = trans.development.txt()),
        initiative.copy(name = trans.initiative.txt()),
        attack.copy(name = trans.attack.txt()),
        counterplay.copy(name = trans.counterplay.txt()),
        timeTrouble.copy(name = trans.timeTrouble.txt()),
        compensation.copy(name = trans.withCompensation.txt()),
        withIdea.copy(name = trans.withTheIdea.txt())
      )
    )

  private given Reads[Square] = Reads: v =>
    (v.asOpt[String].flatMap { Square.fromKey(_) }).fold[JsResult[Square]](JsError(Nil))(JsSuccess(_))
  private[study] given Writes[Sri]              = writeAs(_.value)
  private[study] given Writes[Study.Visibility] = writeAs(_.key)
  private[study] given Writes[Study.From] = Writes:
    case Study.From.Scratch   => JsString("scratch")
    case Study.From.Game(id)  => Json.obj("game" -> id)
    case Study.From.Study(id) => Json.obj("study" -> id)
    case Study.From.Relay(id) => Json.obj("relay" -> id)
  private[study] given Writes[Settings.UserSelection] = Writes(v => JsString(v.key))
  private[study] given Writes[Settings]               = Json.writes

  private[study] given Reads[Shape] = Reads:
    _.asOpt[JsObject]
      .flatMap { o =>
        for
          brush <- o.str("brush")
          orig  <- o.get[Square]("orig")
        yield o.get[Square]("dest") match
          case Some(dest) => Shape.Arrow(brush, orig, dest)
          case _          => Shape.Circle(brush, orig)
      }
      .fold[JsResult[Shape]](JsError(Nil))(JsSuccess(_))

  given OWrites[chess.variant.Variant] = OWrites: v =>
    Json.obj("key" -> v.key, "name" -> v.name)
  given Writes[chess.format.pgn.Tag] = Writes: t =>
    Json.arr(t.name.toString, t.value)
  given Writes[chess.format.pgn.Tags] = Writes: tags =>
    JsArray(tags.value.map(Json.toJson))
  private given OWrites[Chapter.Setup] = Json.writes

  private[study] given Writes[Position.Ref] = Json.writes
  private[study] given Writes[Study.Liking] = Json.writes

  given OWrites[Chapter.Relay] = OWrites: r =>
    Json.obj(
      "path"      -> r.path,
      "thinkTime" -> r.secondsSinceLastMove
    )

  private[study] given Writes[Chapter.ServerEval] = Json.writes

  private[study] given OWrites[actorApi.Who] = OWrites: w =>
    Json.obj("u" -> w.u, "s" -> w.sri)<|MERGE_RESOLUTION|>--- conflicted
+++ resolved
@@ -7,12 +7,8 @@
 
 import lila.common.Json.{ *, given }
 import lila.hub.socket.Sri
-<<<<<<< HEAD
-import lila.hub.tree.Node.Shape
+import lila.tree.Node.Shape
 import lila.hub.i18n.Translate
-=======
-import lila.tree.Node.Shape
->>>>>>> 50ef5203
 
 final class JsonView(
     studyRepo: StudyRepo,
@@ -139,15 +135,9 @@
     "updatedAt" -> study.updatedAt
   )
 
-<<<<<<< HEAD
   def glyphs(using Translate): JsObject =
-    import lila.hub.tree.Node.given
-    import lila.hub.i18n.I18nKey.{ study as trans }
-=======
-  def glyphs(lang: play.api.i18n.Lang): JsObject =
     import lila.tree.Node.given
-    import lila.i18n.I18nKeys.{ study as trans }
->>>>>>> 50ef5203
+    import lila.hub.i18n.I18nKeys.{ study as trans }
     import chess.format.pgn.Glyph
     import Glyph.MoveAssessment.*
     import Glyph.PositionAssessment.*
