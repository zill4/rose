--- conflicted
+++ resolved
@@ -67,21 +67,16 @@
         else if (inviter.perfs.bestRating >= 2000) 50
         else 100
       _ <- shouldNotify ?? notifyRateLimit(inviter.id, rateLimitCost) {
-<<<<<<< HEAD
         notifyApi
           .notifyOne(
             UserId(invited.id),
             lila.notify.InvitedToStudy(
-              invitedBy = UserId(inviter.id),
+              invitedBy = inviter.id,
               studyName = study.name,
               studyId = study.id
             )
           )
           .void
-=======
-        val notification = Notification.make(invited.id, InvitedToStudy(inviter.id, study.name, study.id))
-        notifyApi.addNotification(notification).void
->>>>>>> 4c562713
       }(funit)
     } yield invited
 
