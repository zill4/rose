package lila.study

import chess.format.pgn.Glyphs
import chess.format.{ Fen, Uci, UciCharPair, UciPath }
import play.api.libs.json.*

import lila.db.dsl.bsonWriteOpt
import lila.core.fishnet.StudyChapterRequest
import lila.core.perm.Granter
import lila.tree.Node.Comment
import lila.tree.{ Branch, Node, Root }
import lila.tree.{ Advice, Analysis, Info }

object ServerEval:

  final class Requester(
      chapterRepo: ChapterRepo,
      userApi: lila.core.user.UserApi
  )(using Executor):

    private val onceEvery = scalalib.cache.OnceEvery[StudyChapterId](5 minutes)

    def apply(study: Study, chapter: Chapter, userId: UserId, unlimited: Boolean = false): Funit =
      chapter.serverEval
        .forall: eval =>
          !eval.done && onceEvery(chapter.id)
        .so:
          val unlimitedFu =
            fuccess(unlimited) >>|
              fuccess(userId == UserId.lichess) >>| userApi.me(userId).map(_.soUse(Granter.opt(_.Relay)))
          unlimitedFu.flatMap: unlimited =>
            chapterRepo
              .startServerEval(chapter)
              .andDo:
                lila.common.Bus.named.fishnet.analyseStudyChapter(
                  StudyChapterRequest(
                    studyId = study.id,
                    chapterId = chapter.id,
                    initialFen = chapter.root.fen.some,
                    variant = chapter.setup.variant,
                    moves = chess.format
                      .UciDump(
                        moves = chapter.root.mainline.map(_.move.san),
                        initialFen = chapter.root.fen.some,
                        variant = chapter.setup.variant,
                        force960Notation = true
                      )
                      .toOption
                      .map(_.flatMap(chess.format.Uci.apply)) | List.empty,
                    userId = userId,
                    unlimited = unlimited
                  )
                )

  final class Merger(
      sequencer: StudySequencer,
      socket: StudySocket,
      chapterRepo: ChapterRepo,
<<<<<<< HEAD
      divider: lila.core.game.Divider
=======
      divider: lila.core.game.Divider,
      analysisJson: lila.tree.AnalysisJson
>>>>>>> 2109a479
  )(using Executor):

    def apply(analysis: Analysis, complete: Boolean): Funit = analysis.id match
      case Analysis.Id.Study(studyId, chapterId) =>
        sequencer.sequenceStudyWithChapter(studyId, chapterId):
          case Study.WithChapter(_, chapter) =>
            for
              _ <- complete.so(chapterRepo.completeServerEval(chapter))
              _ <- chapter.root.mainline
                .zip(analysis.infoAdvices)
                .foldM(UciPath.root):
                  case (path, (node, (info, advOpt))) =>
                    saveAnalysis(chapter, node, path, info, advOpt)
                .andDo(sendProgress(chapter, studyId, chapterId, analysis))
                .logFailure(logger)
            yield ()
      case _ => funit

    private def saveAnalysis(
        chapter: Chapter,
        node: Branch,
        path: UciPath,
        info: Info,
        advOpt: Option[Advice]
    ): Future[UciPath] =

      val nextPath = path + node.id

      def saveAnalysisLine() =
        chapter.root
          .nodeAt(path)
          .flatMap: parent =>
            analysisLine(parent, chapter.setup.variant, info).map: subTree =>
              parent.addChild(subTree) -> subTree
          .so: (_, subTree) =>
            chapterRepo.addSubTree(chapter, subTree, path, none)

      def saveInfoAdvice() =
        import BSONHandlers.given
        import lila.db.dsl.given
        import lila.study.Node.{ BsonFields as F }
        ((info.eval.score.isDefined && node.eval.isEmpty) || (advOpt.isDefined && !node.comments.hasLichessComment))
          .so(
            chapterRepo
              .setNodeValues(
                chapter,
                nextPath,
                List(
                  F.score -> info.eval.score
                    .ifTrue:
                      node.eval.isEmpty ||
                      advOpt.isDefined && node.comments.findBy(Comment.Author.Lichess).isEmpty
                    .flatMap(bsonWriteOpt),
                  F.comments -> advOpt
                    .map: adv =>
                      node.comments + Comment(
                        Comment.Id.make,
                        adv.makeComment(withEval = false, withBestMove = true).into(Comment.Text),
                        Comment.Author.Lichess
                      )
                    .flatMap(bsonWriteOpt),
                  F.glyphs -> advOpt
                    .map(adv => node.glyphs.merge(Glyphs.fromList(List(adv.judgment.glyph))))
                    .flatMap(bsonWriteOpt)
                )
              )
          )

      saveAnalysisLine()
        >> saveInfoAdvice().inject(nextPath)

    end saveAnalysis

    private def analysisLine(root: Node, variant: chess.variant.Variant, info: Info): Option[Branch] =
      val (_, reversedGames, error) =
        chess.Replay.gameMoveWhileValidReverse(info.variation.take(20), root.fen, variant)
      error.foreach(e => logger.info(e.value))
      reversedGames match
        case Nil => none
        case (g, m) :: rest =>
          rest
            .foldLeft(makeBranch(g, m)):
              case (node, (g, m)) =>
                makeBranch(g, m).addChild(node)
            .some

    private def makeBranch(g: chess.Game, m: Uci.WithSan) =
      Branch(
        id = UciCharPair(m.uci),
        ply = g.ply,
        move = m,
        fen = Fen.write(g),
        check = g.situation.check,
        crazyData = g.situation.board.crazyData,
        clock = none,
        forceVariation = false
      )

    private def sendProgress(
        chapter: Chapter,
        studyId: StudyId,
        chapterId: StudyChapterId,
        analysis: Analysis
    ) =
      chapterRepo
        .byId(chapterId)
        .foreach:
          _.so: chapter =>
            socket.onServerEval(
              studyId,
              ServerEval.Progress(
                chapterId = chapter.id,
                tree = lila.study.TreeBuilder(chapter.root, chapter.setup.variant),
                analysis = analysisJson.bothPlayers(chapter.root.ply, analysis),
                division = divisionOf(chapter)
              )
            )

    def divisionOf(chapter: Chapter) =
      divider(
        id = chapter.id.into(GameId),
        sans = chapter.root.mainline.map(_.move.san).toVector,
        variant = chapter.setup.variant,
        initialFen = chapter.root.fen.some
      )

  case class Progress(chapterId: StudyChapterId, tree: Root, analysis: JsObject, division: chess.Division)<|MERGE_RESOLUTION|>--- conflicted
+++ resolved
@@ -56,12 +56,8 @@
       sequencer: StudySequencer,
       socket: StudySocket,
       chapterRepo: ChapterRepo,
-<<<<<<< HEAD
-      divider: lila.core.game.Divider
-=======
       divider: lila.core.game.Divider,
       analysisJson: lila.tree.AnalysisJson
->>>>>>> 2109a479
   )(using Executor):
 
     def apply(analysis: Analysis, complete: Boolean): Funit = analysis.id match
