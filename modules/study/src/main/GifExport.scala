--- conflicted
+++ resolved
@@ -36,24 +36,14 @@
           "piece"  -> piece.|("cburnett")
         )
       )
-<<<<<<< HEAD
-      .stream() flatMap {
-      case res if res.status == 200 => fuccess(res.bodyAsSource)
-      case res if res.status == 400 => fufail(LilaInvalid(res.body))
-      case res =>
-        logger.warn(s"GifExport study ${chapter.studyId}/${chapter.id} ${res.status}")
-        fufail(res.statusText)
-    }
-=======
       .stream()
       .flatMap {
         case res if res.status == 200 => fuccess(res.bodyAsSource)
         case res if res.status == 400 => fufail(LilaInvalid(res.body))
         case res =>
-          logger.warn(s"GifExport study ${chapter.studyId}/${chapter._id} ${res.status}")
+          logger.warn(s"GifExport study ${chapter.studyId}/${chapter.id} ${res.status}")
           fufail(res.statusText)
       }
->>>>>>> c9e0ab42
 
   @annotation.tailrec
   private def framesRec(nodes: List[Node], arr: JsArray): JsArray =
