package lila.puzzle

import play.api.libs.json.*

import lila.common.Json.{ *, given }
import lila.game.GameRepo
import lila.rating.Perf
import lila.user.Me
<<<<<<< HEAD
import lila.hub.tree.{ Metas, NewBranch, NewTree }
import lila.hub.i18n.Translate
=======
import lila.tree.{ Metas, NewBranch, NewTree }
import lila.hub.i18n.{ Translate, Translator, defaultLang }
>>>>>>> 24e6e462
import chess.format.*

final class JsonView(
    gameJson: GameJson,
    gameRepo: GameRepo
)(using Executor):

  import JsonView.*

  def apply(
      puzzle: Puzzle,
      angle: Option[PuzzleAngle],
      replay: Option[PuzzleReplay]
  )(using Translate)(using Option[Me], Perf): Fu[JsObject] =
    gameJson(
      gameId = puzzle.gameId,
      plies = puzzle.initialPly,
      bc = false
    ).map: gameJson =>
      puzzleAndGamejson(puzzle, gameJson)
        .add("user" -> userJson)
        .add("replay" -> replay.map(replayJson))
        .add(
          "angle",
          angle.map: a =>
            Json
              .obj(
                "key" -> a.key,
                "name" -> {
                  if a == PuzzleAngle.mix
                  then lila.hub.i18n.I18nKey.puzzle.puzzleThemes.txt()
                  else a.name.txt()
                },
                "desc" -> a.description.txt()
              )
              .add("chapter" -> a.asTheme.flatMap(PuzzleTheme.studyChapterIds.get))
              .add("opening" -> a.opening.map: op =>
                Json.obj("key" -> op.key, "name" -> op.name))
        )

  def userJson(using me: Option[Me], perf: Perf) = me.map: me =>
    Json
      .obj(
        "id"     -> me.userId,
        "rating" -> perf.intRating
      )
      .add("provisional" -> perf.provisional)

  private def replayJson(r: PuzzleReplay) =
    Json.obj("days" -> r.days, "i" -> r.i, "of" -> r.nb)

  object roundJson:
    def web(round: PuzzleRound, perf: Perf)(using me: Me, prevPerf: Perf) =
      base(round, IntRatingDiff(perf.intRating.value - prevPerf.intRating.value))
        .add("vote" -> round.vote)
        .add("themes" -> round.nonEmptyThemes.map: rt =>
          JsObject:
            rt.map: t =>
              t.theme.value -> JsBoolean(t.vote)
        )

    def api = base
    private def base(round: PuzzleRound, ratingDiff: IntRatingDiff) = Json.obj(
      "id"         -> round.id.puzzleId,
      "win"        -> round.win,
      "ratingDiff" -> ratingDiff
    )

  def pref(p: lila.pref.Pref) =
    Json.obj(
      "coords"       -> p.coords,
      "keyboardMove" -> p.keyboardMove,
      "voiceMove"    -> p.voice,
      "rookCastle"   -> p.rookCastle,
      "animation"    -> Json.obj("duration" -> p.animationMillis),
      "destination"  -> p.destination,
      "moveEvent"    -> p.moveEvent,
      "highlight"    -> p.highlight,
      "is3d"         -> p.is3d
    )

  def dashboardJson(dash: PuzzleDashboard, days: Int)(using Translate) = Json.obj(
    "days"   -> days,
    "global" -> dashboardResults(dash.global),
    "themes" -> JsObject(dash.byTheme.toList.sortBy(-_._2.nb).map { (key, res) =>
      key.value -> Json.obj(
        "theme"   -> PuzzleTheme(key).name.txt(),
        "results" -> dashboardResults(res)
      )
    })
  )

  private def dashboardResults(res: PuzzleDashboard.Results) = Json.obj(
    "nb"              -> res.nb,
    "firstWins"       -> res.firstWins,
    "replayWins"      -> res.fixed,
    "puzzleRatingAvg" -> res.puzzleRatingAvg,
    "performance"     -> res.performance
  )

  def batch(puzzles: Seq[Puzzle])(using me: Option[Me], perf: Perf): Fu[JsObject] = for
    games <- gameRepo.gameOptionsFromSecondary(puzzles.map(_.gameId))
    jsons <- (puzzles
      .zip(games))
      .collect { case (puzzle, Some(game)) =>
        gameJson.noCache(game, puzzle.initialPly).map {
          puzzleAndGamejson(puzzle, _)
        }
      }
      .parallel
  yield
    import lila.rating.Glicko.given
    Json.obj("puzzles" -> jsons).add("glicko" -> me.map(_ => perf.glicko))

  object bc:

    def apply(puzzle: Puzzle)(using me: Option[Me], perf: Perf): Fu[JsObject] =
      gameJson(gameId = puzzle.gameId, plies = puzzle.initialPly, bc = true).map: gameJson =>
        Json
          .obj(
            "game"   -> gameJson,
            "puzzle" -> puzzleJson(puzzle)
          )
          .add("user" -> me.map(_ => perf.intRating).map(userJson))

    def batch(puzzles: Seq[Puzzle])(using me: Option[Me], perf: Perf): Fu[JsObject] = for
      games <- gameRepo.gameOptionsFromSecondary(puzzles.map(_.gameId))
      jsons <- (puzzles
        .zip(games))
        .collect { case (puzzle, Some(game)) =>
          gameJson.noCacheBc(game, puzzle.initialPly).map { gameJson =>
            Json.obj(
              "game"   -> gameJson,
              "puzzle" -> puzzleJson(puzzle)
            )
          }
        }
        .parallel
    yield Json
      .obj("puzzles" -> jsons)
      .add("user" -> me.map(_ => perf.intRating).map(userJson))

    def userJson(rating: IntRating) = Json.obj(
      "rating" -> rating,
      "recent" -> Json.arr()
    )

    private def puzzleJson(puzzle: Puzzle) = Json.obj(
      "id"         -> Puzzle.numericalId(puzzle.id),
      "realId"     -> puzzle.id,
      "rating"     -> puzzle.glicko.intRating,
      "attempts"   -> puzzle.plays,
      "fen"        -> puzzle.fen,
      "color"      -> puzzle.color.name,
      "initialPly" -> (puzzle.initialPly + 1),
      "gameId"     -> puzzle.gameId,
      "lines" -> puzzle.line.tail.reverse.foldLeft[JsValue](JsString("win")): (acc, move) =>
        Json.obj(move.uci -> acc),
      "vote"   -> 0,
      "branch" -> makeTree(puzzle).map(NewTree.defaultNodeJsonWriter.writes)
    )

object JsonView:

  def makeTree(puzzle: Puzzle): Option[NewTree] =

    def makeNode(prev: chess.Game, uci: Uci.Move): (chess.Game, NewTree) =
      val (game, move) = prev(uci.orig, uci.dest, uci.promotion)
        .fold(err => sys.error(s"puzzle ${puzzle.id} $err"), identity)
      game -> chess.Node(
        NewBranch(
          id = UciCharPair(move.toUci),
          move = Uci.WithSan(move.toUci, game.sans.last),
          metas = Metas(
            fen = Fen.write(game),
            check = game.situation.check,
            ply = game.ply,
            crazyData = none
          )
        )
      )

    chess.Tree.buildAccumulate(puzzle.line.tail, puzzle.initialGame, makeNode)

  def puzzleAndGamejson(puzzle: Puzzle, game: JsObject) = Json.obj(
    "game" -> game,
    "puzzle" -> puzzleJsonBase(puzzle).++ {
      Json.obj("initialPly" -> puzzle.initialPly)
    }
  )

  def puzzleJsonStandalone(puzzle: Puzzle): JsObject =
    puzzleJsonBase(puzzle) ++ Json.obj(
      "fen"      -> puzzle.fenAfterInitialMove,
      "lastMove" -> puzzle.line.head.uci
    )

  private def puzzleJsonBase(puzzle: Puzzle): JsObject = Json.obj(
    "id"       -> puzzle.id,
    "rating"   -> puzzle.glicko.intRating,
    "plays"    -> puzzle.plays,
    "solution" -> puzzle.line.tail.map(_.uci),
    "themes"   -> simplifyThemes(puzzle.themes)
  )
  private def simplifyThemes(themes: Set[PuzzleTheme.Key]) =
    themes.filterNot(_ == PuzzleTheme.mate.key)

  def angles(all: PuzzleAngle.All)(using Translate) = Json.obj(
    "themes" -> JsObject:
      all.themes.map: (i18n, themes) =>
        i18n.txt() -> JsArray:
          themes.map:
            case PuzzleTheme.WithCount(theme, count) =>
              Json.obj(
                "key"   -> theme.key,
                "name"  -> theme.name.txt(),
                "desc"  -> theme.description.txt(),
                "count" -> count
              )
  )

  def openings(all: PuzzleOpeningCollection, mine: Option[PuzzleOpening.Mine])(using Translate): JsObject =
    Json.obj(
      "openings" ->
        all
          .treeList(lila.puzzle.PuzzleOpening.Order.Popular)
          .map: (fam, ops) =>
            Json.obj(
              "family" -> Json.obj(
                "key"   -> fam.family.key,
                "name"  -> fam.family.name,
                "count" -> fam.count
              ),
              "openings" -> ops.map: op =>
                Json.obj(
                  "key"   -> op.opening.key,
                  "name"  -> op.opening.variation,
                  "count" -> op.count
                )
            )
    )<|MERGE_RESOLUTION|>--- conflicted
+++ resolved
@@ -6,19 +6,14 @@
 import lila.game.GameRepo
 import lila.rating.Perf
 import lila.user.Me
-<<<<<<< HEAD
-import lila.hub.tree.{ Metas, NewBranch, NewTree }
-import lila.hub.i18n.Translate
-=======
 import lila.tree.{ Metas, NewBranch, NewTree }
 import lila.hub.i18n.{ Translate, Translator, defaultLang }
->>>>>>> 24e6e462
 import chess.format.*
 
 final class JsonView(
     gameJson: GameJson,
     gameRepo: GameRepo
-)(using Executor):
+)(using Executor, Translator):
 
   import JsonView.*
 
