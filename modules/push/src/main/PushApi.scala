--- conflicted
+++ resolved
@@ -369,7 +369,6 @@
 
   private type MonitorType = lila.mon.push.send.type => ((String, Boolean) => Unit)
 
-<<<<<<< HEAD
   private def maybePush(
       userId: UserId,
       monitor: MonitorType,
@@ -386,15 +385,6 @@
       monitor(lila.mon.push.send)("firebase", res.isSuccess)
     )
   }
-=======
-  private def pushToAll(userId: UserId, monitor: MonitorType, data: PushApi.Data): Funit =
-    webPush(userId, data).addEffects { res =>
-      monitor(lila.mon.push.send)("web", res.isSuccess)
-    } zip
-      firebasePush(userId, data).addEffects { res =>
-        monitor(lila.mon.push.send)("firebase", res.isSuccess)
-      } void
->>>>>>> 4c562713
 
   private def describeChallenge(c: Challenge) =
     import lila.challenge.Challenge.TimeControl.*
