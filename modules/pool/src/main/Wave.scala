--- conflicted
+++ resolved
@@ -18,11 +18,7 @@
   }
 
   def equation(id: String) = id match {
-<<<<<<< HEAD
-    case "1-0" => (x: Int) => 106 * math.exp(-0.04 * x) // 165.06 * math.exp(-0.08 * x)
-=======
     case "1-0" => (x: Int) => 106.72 * math.exp(-0.04 * x)
->>>>>>> c20af5e5
     case "3-0" => (x: Int) => 155.65 * math.exp(-0.04 * x)
     case "5-0" => (x: Int) => 370.29 * math.exp(-0.05 * x)
     case "5-5" | _ => (x: Int) => 495.45 * math.exp(-0.04 * x)
