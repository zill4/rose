package lila.practice

import lila.study.Chapter

case class PracticeProgress(
    _id: UserId,
    chapters: PracticeProgress.ChapterNbMoves,
    createdAt: Instant,
    updatedAt: Instant
):

  import PracticeProgress.NbMoves

  inline def id = _id

  def apply(chapterId: StudyChapterId): Option[NbMoves] =
    chapters.get(chapterId)

  def withNbMoves(chapterId: StudyChapterId, nbMoves: PracticeProgress.NbMoves) =
    copy(
      chapters = chapters - chapterId + {
        chapterId -> NbMoves(math.min(chapters.get(chapterId).fold(999)(_.value), nbMoves.value))
      },
      updatedAt = nowInstant
    )

  def countDone(chapterIds: List[StudyChapterId]): Int =
    chapterIds.count(chapters.contains)

<<<<<<< HEAD
  def firstOngoingIn(metas: List[Chapter.MetadataMin]): Option[Chapter.MetadataMin] =
    metas.find { c =>
      !chapters.contains(c.id) && !PracticeStructure.isChapterNameCommented(c.name)
    } orElse metas.find: c =>
      !PracticeStructure.isChapterNameCommented(c.name)
=======
  def firstOngoingIn(metas: List[Chapter.Metadata]): Option[Chapter.Metadata] =
    metas
      .find { c =>
        !chapters.contains(c.id) && !PracticeStructure.isChapterNameCommented(c.name)
      }
      .orElse(metas.find { c =>
        !PracticeStructure.isChapterNameCommented(c.name)
      })
>>>>>>> c9e0ab42

object PracticeProgress:

  opaque type NbMoves = Int
  object NbMoves extends OpaqueInt[NbMoves]

  case class OnComplete(userId: UserId, studyId: StudyId, chapterId: StudyChapterId)

  type ChapterNbMoves = Map[StudyChapterId, NbMoves]

  def empty(id: UserId) =
    PracticeProgress(
      _id = id,
      chapters = Map.empty,
      createdAt = nowInstant,
      updatedAt = nowInstant
    )

  def anon = empty(UserId("anon"))<|MERGE_RESOLUTION|>--- conflicted
+++ resolved
@@ -27,13 +27,6 @@
   def countDone(chapterIds: List[StudyChapterId]): Int =
     chapterIds.count(chapters.contains)
 
-<<<<<<< HEAD
-  def firstOngoingIn(metas: List[Chapter.MetadataMin]): Option[Chapter.MetadataMin] =
-    metas.find { c =>
-      !chapters.contains(c.id) && !PracticeStructure.isChapterNameCommented(c.name)
-    } orElse metas.find: c =>
-      !PracticeStructure.isChapterNameCommented(c.name)
-=======
   def firstOngoingIn(metas: List[Chapter.Metadata]): Option[Chapter.Metadata] =
     metas
       .find { c =>
@@ -42,7 +35,6 @@
       .orElse(metas.find { c =>
         !PracticeStructure.isChapterNameCommented(c.name)
       })
->>>>>>> c9e0ab42
 
 object PracticeProgress:
 
