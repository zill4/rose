--- conflicted
+++ resolved
@@ -34,12 +34,8 @@
   // ups all values by 0.5s
   // as to avoid very high variation on bullet games
   // where all move times are low (https://en.lichess.org/@/AlisaP?mod)
-<<<<<<< HEAD
-  def moveTimeCoefVariation(a: NonEmptyList[FiniteDuration]): Double = coefVariation(a.map(_.roundTenths.toInt + 5))
-=======
   def moveTimeCoefVariation(a: NonEmptyList[Centis]): Double =
     coefVariation(a.map(_.roundTenths + 5))
->>>>>>> 678f810c
 
   def moveTimeCoefVariation(pov: lila.game.Pov): Option[Double] =
     pov.game.moveTimes(pov.color).flatMap(_.toNel.map(moveTimeCoefVariation))
