package lila.db

import com.typesafe.config.Config
<<<<<<< HEAD
import dsl._
import reactivemongo.api._
import scala.concurrent.duration._
import scala.concurrent.{ Await, Future }
import scala.util.{ Failure, Success, Try }
=======
import reactivemongo.api.{ DefaultDB, MongoConnection, MongoDriver }
import scala.concurrent.duration._
import scala.concurrent.{ Await, ExecutionContext, Future }
import scala.util.{ Failure, Success, Try }
import dsl.Coll
>>>>>>> f93c02a6

final class Env(
    name: String,
    config: Config,
    lifecycle: play.api.inject.ApplicationLifecycle) {

<<<<<<< HEAD
  private val configUri = config getString "uri"

  logger.info(s"Instanciate db env for $name, uri: $configUri")

=======
>>>>>>> f93c02a6
  lazy val (connection, dbName) = {
    val driver = new MongoDriver(Some(config))

    registerDriverShutdownHook(driver)

    (for {
<<<<<<< HEAD
      parsedUri <- MongoConnection.parseURI(configUri)
=======
      parsedUri <- MongoConnection.parseURI(config getString "uri")
>>>>>>> f93c02a6
      con <- driver.connection(parsedUri, true)
      db <- parsedUri.db match {
        case Some(name) => Success(name)
        case _ => Failure[String](new IllegalArgumentException(
<<<<<<< HEAD
          s"cannot resolve database from URI: $parsedUri"))
=======
          s"cannot resolve connection from URI: $parsedUri"))
>>>>>>> f93c02a6
      }
    } yield con -> db).get
  }

<<<<<<< HEAD
  @inline private def resolveDB = connection.database(dbName).andThen {
    case _ =>
      logger.info(s"ReactiveMongoApi successfully started with DB '$dbName'!")
  }

  def db: DefaultDB = Await.result(resolveDB, 10.seconds)

  def apply(name: String): Coll = db(name)
=======
  private lazy val lnm = s"${connection.supervisor}/${connection.name}"

  @inline private def resolveDB(ec: ExecutionContext) =
    connection.database(dbName)(ec).andThen {
      case _ => logger.debug(s"[$lnm] MongoDB resolved: $dbName")
    }

  def db(implicit ec: ExecutionContext): DefaultDB =
    Await.result(resolveDB(ec), 10.seconds)

  def apply(name: String)(implicit ec: ExecutionContext): Coll =
    db(ec).apply(name)
>>>>>>> f93c02a6

  private def registerDriverShutdownHook(mongoDriver: MongoDriver): Unit =
    lifecycle.addStopHook { () =>
      logger.info(s"[$lnm] Stopping the MongoDriver...")
      Future(mongoDriver.close())
    }
}

object Env {

  lazy val current = "db" boot new Env(
    name = "main",
    config = lila.common.PlayApp loadConfig "mongodb",
    lifecycle = lila.common.PlayApp.lifecycle)
}<|MERGE_RESOLUTION|>--- conflicted
+++ resolved
@@ -1,66 +1,33 @@
 package lila.db
 
 import com.typesafe.config.Config
-<<<<<<< HEAD
-import dsl._
-import reactivemongo.api._
-import scala.concurrent.duration._
-import scala.concurrent.{ Await, Future }
-import scala.util.{ Failure, Success, Try }
-=======
 import reactivemongo.api.{ DefaultDB, MongoConnection, MongoDriver }
 import scala.concurrent.duration._
 import scala.concurrent.{ Await, ExecutionContext, Future }
 import scala.util.{ Failure, Success, Try }
 import dsl.Coll
->>>>>>> f93c02a6
 
 final class Env(
     name: String,
     config: Config,
     lifecycle: play.api.inject.ApplicationLifecycle) {
 
-<<<<<<< HEAD
-  private val configUri = config getString "uri"
-
-  logger.info(s"Instanciate db env for $name, uri: $configUri")
-
-=======
->>>>>>> f93c02a6
   lazy val (connection, dbName) = {
     val driver = new MongoDriver(Some(config))
 
     registerDriverShutdownHook(driver)
 
     (for {
-<<<<<<< HEAD
-      parsedUri <- MongoConnection.parseURI(configUri)
-=======
       parsedUri <- MongoConnection.parseURI(config getString "uri")
->>>>>>> f93c02a6
       con <- driver.connection(parsedUri, true)
       db <- parsedUri.db match {
         case Some(name) => Success(name)
         case _ => Failure[String](new IllegalArgumentException(
-<<<<<<< HEAD
-          s"cannot resolve database from URI: $parsedUri"))
-=======
           s"cannot resolve connection from URI: $parsedUri"))
->>>>>>> f93c02a6
       }
     } yield con -> db).get
   }
 
-<<<<<<< HEAD
-  @inline private def resolveDB = connection.database(dbName).andThen {
-    case _ =>
-      logger.info(s"ReactiveMongoApi successfully started with DB '$dbName'!")
-  }
-
-  def db: DefaultDB = Await.result(resolveDB, 10.seconds)
-
-  def apply(name: String): Coll = db(name)
-=======
   private lazy val lnm = s"${connection.supervisor}/${connection.name}"
 
   @inline private def resolveDB(ec: ExecutionContext) =
@@ -73,7 +40,6 @@
 
   def apply(name: String)(implicit ec: ExecutionContext): Coll =
     db(ec).apply(name)
->>>>>>> f93c02a6
 
   private def registerDriverShutdownHook(mongoDriver: MongoDriver): Unit =
     lifecycle.addStopHook { () =>
