package lila.team

import play.api.libs.json.{ JsSuccess, Json, Reads }
import play.api.mvc.RequestHeader
import scala.util.chaining.*
import scala.util.Try

import lila.chat.ChatApi
import lila.common.Bus
import lila.db.dsl.{ *, given }
import lila.hub.actorApi.team.{ CreateTeam, JoinTeam, KickFromTeam, LeaveTeam }
import lila.hub.actorApi.timeline.{ Propagate, TeamCreate, TeamJoin }
import lila.hub.LightTeam
import lila.memo.CacheApi.*
import lila.mod.ModlogApi
import lila.user.{ User, UserApi, UserRepo, Me, MyId }
import lila.security.Granter
import java.time.Period

final class TeamApi(
    teamRepo: TeamRepo,
    memberRepo: MemberRepo,
    requestRepo: RequestRepo,
    userRepo: UserRepo,
    userApi: UserApi,
    cached: Cached,
    notifier: Notifier,
    timeline: lila.hub.actors.Timeline,
    indexer: lila.hub.actors.TeamSearch,
    modLog: ModlogApi,
    chatApi: ChatApi
)(using Executor):

  import BSONHandlers.given

  def team(id: TeamId) = teamRepo byId id

  def teamEnabled(id: TeamId) = teamRepo enabled id

  def leaderTeam(id: TeamId) = teamRepo.coll.byId[LightTeam](id, $doc("name" -> true))

  def lightsByTourLeader[U: UserIdOf](leader: U): Fu[List[LightTeam]] =
    memberRepo.teamsLedBy(leader, Some(_.Tour)) flatMap teamRepo.lightsByIds

  def request(id: Request.ID) = requestRepo.coll.byId[Request](id)

  def create(setup: TeamSetup, me: User): Fu[Team] =
    val bestId = Team.nameToId(setup.name)
    for
      exists <- chatApi.exists(bestId into ChatId)
      id = if exists then Team.randomId() else bestId
      team = Team.make(
        id = id,
        name = setup.name,
        password = setup.password,
        intro = setup.intro,
        description = setup.description,
        descPrivate = setup.descPrivate.filter(_.value.nonEmpty),
        open = setup.isOpen,
        createdBy = me
      )
      _ <- teamRepo.coll.insert.one(team)
      _ <- memberRepo.add(team.id, me.id, TeamSecurity.Permission.values.toSet)
    yield
      cached invalidateTeamIds me.id
      indexer ! InsertTeam(team)
      timeline ! Propagate(TeamCreate(me.id, team.id)).toFollowersOf(me.id)
      Bus.publish(CreateTeam(id = team.id, name = team.name, userId = me.id), "team")
      team

  def update(old: Team, edit: TeamEdit)(using me: Me): Funit =
    val team = old.copy(
      password = edit.password,
      intro = edit.intro,
      description = edit.description,
      descPrivate = edit.descPrivate,
      open = edit.isOpen,
      chat = edit.chat,
      forum = edit.forum,
      hideMembers = Some(edit.hideMembers)
    )
    for
      _        <- teamRepo.coll.update.one($id(team.id), team)
      isLeader <- hasPerm(team.id, me, _.Settings)
    yield
      if !isLeader then modLog.teamEdit(team.createdBy, team.name)
      cached.forumAccess.invalidate(team.id)
      indexer ! InsertTeam(team)

  def mine(using me: Me): Fu[List[Team.WithMyLeadership]] =
    cached teamIdsList me flatMap teamRepo.byIdsSortPopular flatMap memberRepo.addMyLeadership

  def countTeamsOf(me: Me) =
    cached teamIds me dmap (_.size)

  def hasJoinedTooManyTeams(using me: Me) =
    countTeamsOf(me).dmap(_ > Team.maxJoin(me))

  def hasTeams(me: User): Fu[Boolean] = cached.teamIds(me.id).map(_.value.nonEmpty)

  def joinedTeamIdsOfUserAsSeenBy[U: UserIdOf](member: U)(using viewer: Option[Me]): Fu[List[TeamId]] =
    cached
      .teamIdsList(member.id)
      .map(_.take(lila.team.Team.maxJoinCeiling)) flatMap { allIds =>
      if viewer.exists(_ is member) || Granter.opt(_.UserModView) then fuccess(allIds)
      else
        allIds.nonEmpty.so:
          teamRepo.filterHideMembers(allIds) flatMap { hiddenIds =>
            if hiddenIds.isEmpty then fuccess(allIds)
            else
              viewer.map(_.userId).fold(fuccess(Team.IdsStr.empty))(cached.teamIds) map { viewerTeamIds =>
                allIds.filter: id =>
                  !hiddenIds(id) || viewerTeamIds.contains(id)
              }
          }
    }

  def countCreatedRecently(me: User): Fu[Int] =
    teamRepo.countCreatedSince(me.id, Period.ofWeeks(1))

  def requestsWithUsers(team: Team): Fu[List[RequestWithUser]] =
    requestRepo.findActiveByTeam(team.id, 50) flatMap requestsWithUsers

  def declinedRequestsWithUsers(team: Team): Fu[List[RequestWithUser]] =
    requestRepo.findDeclinedByTeam(team.id, 50) flatMap requestsWithUsers

  def requestsWithUsers(user: User): Fu[List[RequestWithUser]] = for
    requestManagers <- memberRepo.leadersOf(user, _.Request)
    teamIds = requestManagers.map(_.team)
    requests  <- requestRepo findActiveByTeams teamIds
    withUsers <- requestsWithUsers(requests)
  yield withUsers

  private def requestsWithUsers(requests: List[Request]): Fu[List[RequestWithUser]] =
    userApi
      .listWithPerfs(requests.map(_.user))
      .map: users =>
        RequestWithUser.combine(requests, users.filter(_.enabled.yes))

  def join(team: Team, request: Option[String], password: Option[String])(using Me): Fu[Requesting] =
    if team.open then
      if team.passwordMatches(~password)
      then doJoin(team) inject Requesting.Joined
      else fuccess(Requesting.NeedPassword)
    else motivateOrJoin(team, request)

  private def motivateOrJoin(team: Team, msg: Option[String])(using Me) =
    msg.fold(fuccess[Requesting](Requesting.NeedRequest)): txt =>
      createRequest(team, txt) inject Requesting.Joined

  def requestable(teamId: TeamId)(using Me): Fu[Option[Team]] = for
    teamOption <- teamEnabled(teamId)
    able       <- teamOption.so(requestable)
  yield teamOption ifTrue able

  def requestable(team: Team)(using me: Me): Fu[Boolean] = for
    belongs   <- belongsTo(team.id, me)
    requested <- requestRepo.exists(team.id, me)
  yield !belongs && !requested

  def createRequest(team: Team, msg: String)(using me: Me): Funit =
    requestable(team).flatMapz {
      val request = Request.make(
        team = team.id,
        user = me,
        message = if me.marks.troll then Request.defaultMessage else msg
      )
      requestRepo.coll.insert.one(request).void andDo cached.nbRequests.invalidate(team.createdBy)
    }

  def cancelRequestOrQuit(team: Team)(using me: Me): Funit =
    requestRepo.cancel(team.id, me) flatMap {
      if _ then funit
      else quit(team, me)
    }

  def processRequest(team: Team, request: Request, decision: String): Funit = {
    if decision == "decline"
    then requestRepo.coll.updateField($id(request.id), "declined", true).void
    else if decision == "accept"
    then
      for
        _          <- requestRepo.remove(request.id)
        userOption <- userRepo byId request.user
        _ <- userOption.so(user => doJoin(team)(using Me(user)) >> notifier.acceptRequest(team, request))
      yield ()
    else funit
  }.addEffect: _ =>
    cached.nbRequests invalidate team.createdBy

  def deleteRequestsByUserId(userId: UserId) =
    requestRepo
      .getByUserId(userId)
      .flatMap:
        _.traverse: request =>
          requestRepo.remove(request.id) >>
            memberRepo
              .leaders(request.team, Some(_.Request))
              .map:
                _.map(_.user) foreach cached.nbRequests.invalidate

  def doJoin(team: Team)(using me: Me): Funit = {
    !belongsTo(team.id, me) flatMapz {
      memberRepo.add(team.id, me) >>
        teamRepo.incMembers(team.id, +1) andDo {
          cached invalidateTeamIds me
          timeline ! Propagate(TeamJoin(me, team.id)).toFollowersOf(me)
          Bus.publish(JoinTeam(id = team.id, userId = me), "team")
        }
    }
  } recover lila.db.ignoreDuplicateKey

  private[team] def addMembers(team: Team, userIds: Seq[UserId]): Funit =
    userIds
      .traverse: userId =>
        userRepo
          .enabledById(userId)
          .flatMapz: user =>
            memberRepo
              .add(team.id, Me(user))
              .map: _ =>
                cached.invalidateTeamIds(user.id)
                1
              .recover(lila.db.recoverDuplicateKey(_ => 0))
      .flatMap: inserts =>
        teamRepo.incMembers(team.id, inserts.sum)

  def teamsOf(username: UserStr) =
    cached.teamIdsList(username.id) flatMap teamsByIds

  def teamsByIds(ids: List[TeamId]) =
    teamRepo.coll.byIds[Team, TeamId](ids, _.sec)

  def quit(team: Team, userId: UserId): Funit =
    memberRepo.remove(team.id, userId) flatMap { res =>
      (res.n == 1)
        .so:
          teamRepo.incMembers(team.id, -1)
        .andDo:
          Bus.publish(LeaveTeam(teamId = team.id, userId = userId), "teamLeave")
          cached.invalidateTeamIds(userId)
    }

  def quitAllOnAccountClosure(userId: UserId): Fu[List[TeamId]] = for
    teamIds <- cached.teamIdsList(userId)
    _       <- memberRepo.removeByUser(userId)
    _       <- requestRepo.removeByUser(userId)
    _       <- teamIds.map { teamRepo.incMembers(_, -1) }.parallel
    _ = cached.invalidateTeamIds(userId)
  yield teamIds

  def searchMembersAs(teamId: TeamId, term: UserStr, nb: Int)(using me: Option[MyId]): Fu[List[UserId]] =
    User.validateId(term) so { valid =>
      team(teamId).flatMapz: team =>
        val canSee =
          fuccess(team.publicMembers) >>| me.so(me => cached.teamIds(me).map(_.contains(teamId)))
        canSee.flatMapz:
          memberRepo.coll.primitive[UserId](
            selector = memberRepo.teamQuery(teamId) ++ $doc("user" $startsWith valid.value),
            sort = $sort desc "user",
            nb = nb,
            field = "user"
          )
    }

<<<<<<< HEAD
  def kick(team: Team, userId: UserId)(using me: Me): Funit =
    (userId != team.createdBy).so:
      memberRepo
        .exists(team.id, userId)
        .flatMapz:
          // create a request to set declined in order to prevent kicked use to rejoin
          val request = Request.make(
            team = team.id,
            user = userId,
            message = "Kicked from team",
            declined = true
          )
          for
            _        <- requestRepo.coll.insert.one(request)
            _        <- quit(team, userId)
            isLeader <- hasPerm(team.id, me, _.Kick)
            _        <- isLeader so modLog.teamKick(userId, team.name)
          yield Bus.publish(KickFromTeam(teamId = team.id, userId = userId), "teamLeave")
=======
  def kick(team: Team, userId: UserId)(using me: Me): Funit = for
    kicked <- memberRepo.get(team.id, userId)
    myself <- memberRepo.get(team.id, me)
    allowed = userId.isnt(team.createdBy) && kicked.exists: kicked =>
      myself.exists: myself =>
        kicked.perms.isEmpty || myself.isGranted(_.Admin) || Granter(_.ManageTeam)
    _ <- allowed.so:
      // create a request to set declined in order to prevent kicked use to rejoin
      val request = Request.make(team.id, userId, "Kicked from team", declined = true)
      for
        _ <- requestRepo.coll.insert.one(request)
        _ <- quit(team, userId)
        _ <- !Granter(_.ManageTeam) so modLog.teamKick(userId, team.name)
      yield Bus.publish(KickFromTeam(teamId = team.id, userId = userId), "teamLeave")
  yield ()
>>>>>>> de087096

  def kickMembers(team: Team, json: String)(using me: Me, req: RequestHeader): Funit =
    val users  = parseTagifyInput(json).toList
    val client = lila.common.HTTPRequest.printClient(req)
    logger.info:
      s"kick members ${users.size} by ${me.username} from lichess.org/team/${team.slug} $client | ${users.map(_.id).mkString(" ")}"
    users.traverse_(kick(team, _))

  private case class TagifyUser(value: String)
  private given Reads[TagifyUser] = Json.reads

  private def parseTagifyInput(json: String): Set[UserId] = Try {
    json.trim.nonEmpty so {
      Json.parse(json).validate[List[TagifyUser]] match
        case JsSuccess(users, _) =>
          users.toList
            .flatMap(u => UserStr.read(u.value))
            .map(_.id)
            .toSet
        case _ => Set.empty[UserId]
    }
  } getOrElse Set.empty

  def toggleEnabled(team: Team, explain: String)(using me: Me): Funit =
    isCreatorGranted(team, _.Admin).flatMap: activeCreator =>
      if Granter(_.ManageTeam) || me.is(team.createdBy) || !activeCreator
      then
        logger.info(s"toggleEnabled ${team.id}: ${!team.enabled} by @${me}: $explain")
        if team.enabled then
          teamRepo.disable(team).void >>
            memberRepo.userIdsByTeam(team.id).map { _ foreach cached.invalidateTeamIds } >>
            requestRepo.removeByTeam(team.id).void andDo
            (indexer ! RemoveTeam(team.id))
        else teamRepo.enable(team).void andDo (indexer ! InsertTeam(team))
      else memberRepo.setPerms(team.id, me, Set.empty)

  def idAndLeaderIds(teamId: TeamId): Fu[Option[Team.IdAndLeaderIds]] =
    memberRepo
      .leaderIds(teamId)
      .map: ids =>
        ids.nonEmpty option Team.IdAndLeaderIds(teamId, ids)

  def teamsLedBy[U: UserIdOf](leader: U): Fu[List[Team]] = for
    ids   <- memberRepo.teamsLedBy(leader, None)
    teams <- teamRepo.byIdsSortPopular(ids)
  yield teams

  export memberRepo.{ publicLeaderIds, isSubscribed, subscribe }

  // delete for ever, with members but not forums
  def delete(team: Team, by: User, explain: String): Funit =
    teamRepo.coll.delete.one($id(team.id)) >>
      memberRepo.removeByTeam(team.id) andDo {
        logger.info(s"delete team ${team.id} by @${by.id}: $explain")
        (indexer ! RemoveTeam(team.id))
      }

  def syncBelongsTo(teamId: TeamId, userId: UserId): Boolean =
    cached.syncTeamIds(userId) contains teamId

  def belongsTo[U: UserIdOf](teamId: TeamId, u: U): Fu[Boolean] =
    cached.teamIds(u.id).dmap(_ contains teamId)

  def memberOf[U: UserIdOf](teamId: TeamId, u: U): Fu[Option[TeamMember]] =
    belongsTo(teamId, u).flatMapz:
      memberRepo.get(teamId, u)

  def isCreatorGranted(team: Team, perm: TeamSecurity.Permission.Selector): Fu[Boolean] =
    memberRepo.hasPerm(team.id, team.createdBy, perm)

  def isLeader[U: UserIdOf](team: TeamId, leader: U) =
    belongsTo(team, leader).flatMapz:
      memberRepo.hasAnyPerm(team, leader)

  def isGranted(team: TeamId, user: User, perm: TeamSecurity.Permission.Selector) =
    fuccess(Granter.of(_.ManageTeam)(user)) >>|
      hasPerm(team, user.id, perm)

  def hasPerm(team: TeamId, userId: UserId, perm: TeamSecurity.Permission.Selector) =
    belongsTo(team, userId).flatMapz:
      memberRepo.hasPerm(team, userId, perm)

  def isLeaderOf[U: UserIdOf](leader: UserId, member: U) =
    cached.teamIdsList(member) flatMap:
      memberRepo.leadsOneOf(leader, _)

  def withLeaders(team: Team): Fu[Team.WithLeaders] =
    memberRepo.leaders(team.id).map(Team.WithLeaders(team, _))

  def filterExistingIds(ids: Set[TeamId]): Fu[Set[TeamId]] =
    teamRepo.coll.distinctEasy[TeamId, Set]("_id", $inIds(ids), _.sec)

  def autocomplete(term: String, max: Int): Fu[List[Team]] =
    teamRepo.coll
      .find:
        $doc(
          "name".$startsWith(java.util.regex.Pattern.quote(term), "i"),
          "enabled" -> true
        )
      .sort($sort desc "nbMembers")
      .cursor[Team](ReadPref.sec)
      .list(max)

  export cached.nbRequests.{ get as nbRequests }<|MERGE_RESOLUTION|>--- conflicted
+++ resolved
@@ -263,26 +263,6 @@
           )
     }
 
-<<<<<<< HEAD
-  def kick(team: Team, userId: UserId)(using me: Me): Funit =
-    (userId != team.createdBy).so:
-      memberRepo
-        .exists(team.id, userId)
-        .flatMapz:
-          // create a request to set declined in order to prevent kicked use to rejoin
-          val request = Request.make(
-            team = team.id,
-            user = userId,
-            message = "Kicked from team",
-            declined = true
-          )
-          for
-            _        <- requestRepo.coll.insert.one(request)
-            _        <- quit(team, userId)
-            isLeader <- hasPerm(team.id, me, _.Kick)
-            _        <- isLeader so modLog.teamKick(userId, team.name)
-          yield Bus.publish(KickFromTeam(teamId = team.id, userId = userId), "teamLeave")
-=======
   def kick(team: Team, userId: UserId)(using me: Me): Funit = for
     kicked <- memberRepo.get(team.id, userId)
     myself <- memberRepo.get(team.id, me)
@@ -298,7 +278,6 @@
         _ <- !Granter(_.ManageTeam) so modLog.teamKick(userId, team.name)
       yield Bus.publish(KickFromTeam(teamId = team.id, userId = userId), "teamLeave")
   yield ()
->>>>>>> de087096
 
   def kickMembers(team: Team, json: String)(using me: Me, req: RequestHeader): Funit =
     val users  = parseTagifyInput(json).toList
