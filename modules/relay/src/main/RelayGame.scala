--- conflicted
+++ resolved
@@ -1,13 +1,8 @@
 package lila.relay
 
 import chess.format.pgn.{ Tags, Tag, TagType }
-<<<<<<< HEAD
-import lila.study.{ Chapter, PgnImport }
+import lila.study.{ Chapter, MultiPgn, Node, PgnImport }
 import lila.tree.Root
-=======
-import lila.study.{ Chapter, Node, PgnImport }
-import lila.study.MultiPgn
->>>>>>> f0959e53
 
 case class RelayGame(
     index: Int,
