--- conflicted
+++ resolved
@@ -10,15 +10,12 @@
 import lila.hub.AsyncActorSequencers
 import lila.common.config.Max
 
-<<<<<<< HEAD
 final class RelayPush(sync: RelaySync, api: RelayApi, irc: lila.irc.IrcApi)(using
     ActorSystem,
     Executor,
+    Scheduler,
     ClassicActorSystemProvider
 ):
-=======
-final class RelayPush(sync: RelaySync, api: RelayApi, irc: lila.irc.IrcApi)(using Executor, Scheduler):
->>>>>>> 7def8d71
 
   private val workQueue = AsyncActorSequencers[RelayRoundId](
     maxSize = Max(8),
@@ -33,54 +30,51 @@
     if rt.round.sync.hasUpstream
     then fuccess(Left(LilaInvalid("The relay has an upstream URL, and cannot be pushed to.")))
     else
-<<<<<<< HEAD
-      errors(rt, pgn) match
-        case Some(err) => fuccess(Left(err))
-        case None =>
-          throttler.ask[Result](rt.round.id, 1.seconds):
-            val delaySecs = rt.round.sync.delay.fold(0)(_.value)
-            if delaySecs > 0 then
-              after(delaySecs.seconds)(push(rt, pgn))
-              fuccess(Right(0))
-            else push(rt, pgn)
-=======
-      workQueue(rt.round.id):
-        pushNow(rt, pgn)
->>>>>>> 7def8d71
+      validateForDelay(rt, pgn).fold(
+        err => fuccess(Left(err)),
+        delay =>
+          if delay > 0 then
+            after(delay.seconds)(push(rt, pgn))
+            fuccess(Right(0))
+          else push(rt, pgn)
+      )
 
-  private def errors(rt: RelayRound.WithTour, pgn: PgnStr): Option[LilaInvalid] =
-    Reader.full(pgn) match
-      case Left(error) => LilaInvalid(error.toString).some
-      case Right(parsed) =>
-        parsed match
+  private def validateForDelay(rt: RelayRound.WithTour, pgn: PgnStr): Result =
+    Reader
+      .full(pgn)
+      .fold(
+        err => Left(LilaInvalid(err.value)),
+        _ match
           case Reader.Result.Incomplete(_, errorStr) =>
-            LilaInvalid(errorStr.toString).some
+            Left(LilaInvalid(errorStr.value))
           case Reader.Result.Complete(_) =>
             RelayFetch
-              .multiPgnToGames(MultiPgn.split(pgn, RelayFetch.maxChapters(rt.tour))) match
-              case Left(error) => LilaInvalid(error.toString).some
-              case _           => none
+              .multiPgnToGames(MultiPgn.split(pgn, RelayFetch.maxChapters(rt.tour)))
+              .map: _ =>
+                rt.round.sync.delay.fold(0)(_.value)
+      )
 
   private def push(rt: RelayRound.WithTour, pgn: PgnStr): Fu[Result] =
-    RelayFetch
-      .multiPgnToGames(MultiPgn.split(pgn, RelayFetch.maxChapters(rt.tour)))
-      .fold(
-        err => fuccess(Left(err)),
-        games =>
-          sync
-            .updateStudyChapters(rt, games)
-            .map: res =>
-              SyncLog.event(res.nbMoves, none)
-            .recover:
-              case e: Exception => SyncLog.event(0, e.some)
-            .flatMap: event =>
-              if !rt.round.hasStarted && !rt.tour.official && event.hasMoves then
-                irc.broadcastStart(rt.round.id, rt.fullName)
-              api
-                .update(rt.round): r1 =>
-                  val r2 = r1.withSync(_ addLog event)
-                  val r3 = if event.hasMoves then r2.ensureStarted.resume else r2
-                  r3.copy(finished = games.nonEmpty && games.forall(_.ending.isDefined))
-                .inject:
-                  event.error.fold(Right(event.moves))(err => Left(LilaInvalid(err)))
-      )+    workQueue(rt.round.id):
+      RelayFetch
+        .multiPgnToGames(MultiPgn.split(pgn, RelayFetch.maxChapters(rt.tour)))
+        .fold(
+          err => fuccess(Left(err)),
+          games =>
+            sync
+              .updateStudyChapters(rt, games)
+              .map: res =>
+                SyncLog.event(res.nbMoves, none)
+              .recover:
+                case e: Exception => SyncLog.event(0, e.some)
+              .flatMap: event =>
+                if !rt.round.hasStarted && !rt.tour.official && event.hasMoves then
+                  irc.broadcastStart(rt.round.id, rt.fullName)
+                api
+                  .update(rt.round): r1 =>
+                    val r2 = r1.withSync(_ addLog event)
+                    val r3 = if event.hasMoves then r2.ensureStarted.resume else r2
+                    r3.copy(finished = games.nonEmpty && games.forall(_.ending.isDefined))
+                  .inject:
+                    event.error.fold(Right(event.moves))(err => Left(LilaInvalid(err)))
+        )