--- conflicted
+++ resolved
@@ -128,10 +128,7 @@
         until = none,
         nextAt = none,
         period = period ifTrue Granter(_.Relay)(user),
-<<<<<<< HEAD
         delay = delay,
-=======
->>>>>>> d6a3d260
         log = SyncLog.empty
       )
 
@@ -160,5 +157,6 @@
         },
         syncUrlRound = relay.sync.upstream.flatMap(_.asUrl).flatMap(_.withRound.round),
         startsAt = relay.startsAt,
-        period = relay.sync.period
+        period = relay.sync.period,
+        delay = relay.sync.delay
       )