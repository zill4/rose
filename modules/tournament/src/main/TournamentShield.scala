package lila.tournament

import chess.variant.Variant.given
import lila.common.licon
import lila.db.dsl.*
import lila.user.User
import lila.memo.CacheApi.*

final class TournamentShieldApi(
    tournamentRepo: TournamentRepo,
    cacheApi: lila.memo.CacheApi
)(using Executor):

  import TournamentShield.*
  import BSONHandlers.given

  def active(u: User): Fu[List[Award]] =
    cache.getUnit.dmap:
      _.value.values.flatMap(_.headOption.filter(_.owner == u.id)).toList

  def history(maxPerCateg: Option[Int]): Fu[History] =
    cache.getUnit.dmap: h =>
      maxPerCateg.fold(h)(h.take)

  def byCategKey(k: String): Fu[Option[(Category, List[Award])]] =
    Category.byKey.get(k) so { categ =>
      cache.getUnit.dmap:
        _.value get categ map {
          categ -> _
        }
    }

  def currentOwner(tour: Tournament): Fu[Option[UserId]] =
    tour.isShield.so:
      Category.of(tour) so { cat =>
        history(none).map(_.current(cat).map(_.owner))
      }

  private[tournament] def clear(): Unit = cache.invalidateUnit().unit

  private[tournament] def clearAfterMarking(userId: UserId): Funit = cache.getUnit map { hist =>
<<<<<<< HEAD
    import cats.syntax.all.*
    if hist.value.exists(_._2.exists(_.owner == userId)) then clear()
=======
    if (hist.value.exists(_._2.exists(_.owner == userId))) clear()
>>>>>>> cdc9564a
  }

  private val cache = cacheApi.unit[History]:
    _.refreshAfterWrite(1 day).buildAsyncFuture: _ =>
      tournamentRepo.coll
        .find:
          $doc(
            "schedule.freq" -> (Schedule.Freq.Shield: Schedule.Freq),
            "status"        -> (Status.Finished: Status)
          )
        .sort($sort asc "startsAt")
        .cursor[Tournament](ReadPref.priTemp)
        .listAll()
        .map: tours =>
          for
            tour   <- tours
            categ  <- Category of tour
            winner <- tour.winnerId
          yield Award(
            categ = categ,
            owner = winner,
            date = tour.finishesAt,
            tourId = tour.id
          )
        .map:
          _.foldLeft(Map.empty[Category, List[Award]]): (hist, entry) =>
            hist + (entry.categ -> hist.get(entry.categ).fold(List(entry))(entry :: _))
        .dmap(History.apply)

object TournamentShield:

  case class Award(
      categ: Category,
      owner: UserId,
      date: Instant,
      tourId: TourId
  )
  // newer entry first
  case class History(value: Map[Category, List[Award]]):

    def sorted: List[(Category, List[Award])] =
      Category.list.map: categ =>
        categ -> ~(value get categ)

    def userIds: List[UserId] = value.values.flatMap(_.map(_.owner)).toList

    def current(cat: Category): Option[Award] = value get cat flatMap (_.headOption)

    def take(max: Int) =
      copy(value = value.view.mapValues(_ take max).toMap)

  private type SpeedOrVariant = Either[Schedule.Speed, chess.variant.Variant]

  enum Category(val of: SpeedOrVariant, val icon: licon.Icon):
    def key  = of.fold(_.key, _.key.value)
    def name = of.fold(_.name, _.name)
    def matches(tour: Tournament) =
      if tour.variant.standard then
        ~(for
          tourSpeed  <- tour.schedule.map(_.speed)
          categSpeed <- of.left.toOption
        yield tourSpeed == categSpeed)
      else of.toOption.has(tour.variant)

    case Bullet        extends Category(Left(Schedule.Speed.Bullet), licon.Bullet)
    case SuperBlitz    extends Category(Left(Schedule.Speed.SuperBlitz), licon.FlameBlitz)
    case Blitz         extends Category(Left(Schedule.Speed.Blitz), licon.FlameBlitz)
    case Rapid         extends Category(Left(Schedule.Speed.Rapid), licon.Rabbit)
    case Classical     extends Category(Left(Schedule.Speed.Classical), licon.Turtle)
    case HyperBullet   extends Category(Left(Schedule.Speed.HyperBullet), licon.Bullet)
    case UltraBullet   extends Category(Left(Schedule.Speed.UltraBullet), licon.UltraBullet)
    case Chess960      extends Category(Right(chess.variant.Chess960), licon.DieSix)
    case Crazyhouse    extends Category(Right(chess.variant.Crazyhouse), licon.Crazyhouse)
    case KingOfTheHill extends Category(Right(chess.variant.KingOfTheHill), licon.FlagKingHill)
    case ThreeCheck    extends Category(Right(chess.variant.ThreeCheck), licon.ThreeCheckStack)
    case Antichess     extends Category(Right(chess.variant.Antichess), licon.Antichess)
    case Atomic        extends Category(Right(chess.variant.Atomic), licon.Atom)
    case Horde         extends Category(Right(chess.variant.Horde), licon.Keypad)
    case RacingKings   extends Category(Right(chess.variant.RacingKings), licon.FlagRacingKings)

  object Category:
    val list                                = values.toList
    val byKey                               = values.mapBy(_.key)
    def of(t: Tournament): Option[Category] = list.find(_ matches t)

  def spotlight(name: String) =
    Spotlight(
      iconFont = licon.Shield.some,
      headline = s"Battle for the $name Shield",
      description =
        s"""This [Shield trophy](https://lichess.org/blog/Wh36WiQAAMMApuRb/introducing-shield-tournaments) is unique.
The winner keeps it for one month,
then must defend it during the next $name Shield tournament!""",
      homepageHours = 6.some
    )<|MERGE_RESOLUTION|>--- conflicted
+++ resolved
@@ -39,12 +39,8 @@
   private[tournament] def clear(): Unit = cache.invalidateUnit().unit
 
   private[tournament] def clearAfterMarking(userId: UserId): Funit = cache.getUnit map { hist =>
-<<<<<<< HEAD
-    import cats.syntax.all.*
-    if hist.value.exists(_._2.exists(_.owner == userId)) then clear()
-=======
-    if (hist.value.exists(_._2.exists(_.owner == userId))) clear()
->>>>>>> cdc9564a
+    if hist.value.exists(_._2.exists(_.owner == userId))
+    then clear()
   }
 
   private val cache = cacheApi.unit[History]:
