package lila.tournament
package arena

import lila.common.Chronometer
import lila.tournament.{ PairingSystem => AbstractPairingSystem }
import lila.user.UserRepo

import scala.util.Random

object PairingSystem extends AbstractPairingSystem {
  type P = (String, String)

  case class Data(
    tour: Tournament,
    lastOpponents: Pairing.LastOpponents,
    ranking: Map[String, Int],
    onlyTwoActivePlayers: Boolean)

  // if waiting users can make pairings
  // then pair all users
  def createPairings(
    tour: Tournament,
    users: WaitingUsers,
    ranking: Ranking): Fu[Pairings] = {
    for {
      lastOpponents <- PairingRepo.lastOpponents(tour.id, users.all, Math.min(100, users.size * 4))
      onlyTwoActivePlayers <- (tour.nbPlayers > 20).fold(
        fuccess(false),
        PlayerRepo.countActive(tour.id).map(2==))
      data = Data(tour, lastOpponents, ranking, onlyTwoActivePlayers)
      preps <- if (lastOpponents.hash.isEmpty) evenOrAll(data, users)
      else makePreps(data, users.waiting) flatMap {
        case Nil => fuccess(Nil)
        case _   => evenOrAll(data, users)
      }
      pairings <- preps.map { prep =>
        UserRepo.firstGetsWhite(prep.user1.some, prep.user2.some) map prep.toPairing
      }.sequenceFu
    } yield pairings
  }.logIfSlow(500, "tourpairing") { pairings =>
    s"createPairings ${url(tour.id)} ${pairings.size} pairings"
  }

  private def evenOrAll(data: Data, users: WaitingUsers) =
    makePreps(data, users.evenNumber) flatMap {
      case Nil if users.isOdd => makePreps(data, users.all)
      case x                  => fuccess(x)
    }

  val pairingGroupSize = 18

  private def makePreps(data: Data, users: List[String]): Fu[List[Pairing.Prep]] = {
    import data._
    if (users.size < 2) fuccess(Nil)
    else PlayerRepo.rankedByTourAndUserIds(tour.id, users, ranking).logIfSlow(200, "tourpairing") { ranked =>
      s"makePreps.rankedByTourAndUserIds ${url(data.tour.id)} ${users.size} users, ${ranked.size} ranked"
    } map { idles =>
      if (lastOpponents.hash.isEmpty) naivePairings(tour, idles)
      else idles.grouped(pairingGroupSize).toList match {
        case a :: b :: c :: _ => smartPairings(data, a) ::: smartPairings(data, b) ::: naivePairings(tour, c take pairingGroupSize)
        case a :: b :: Nil    => smartPairings(data, a) ::: smartPairings(data, b)
        case a :: Nil         => smartPairings(data, a)
        case Nil              => Nil
      }
    }
  }.logIfSlow(200, "tourpairing") { preps =>
    s"makePreps ${url(data.tour.id)} ${users.size} users, ${preps.size} preps"
  }

  private def naivePairings(tour: Tournament, players: RankedPlayers): List[Pairing.Prep] =
    players grouped 2 collect {
      case List(p1, p2) => Pairing.prep(tour, p1.player, p2.player)
    } toList

  private val smartPairingsMaxMillis = 400

  private def smartPairings(data: Data, players: RankedPlayers): List[Pairing.Prep] = players.nonEmpty ?? {
    import data._

<<<<<<< HEAD
    val stopAt = nowMillis + 400
=======
    val stopAt = nowMillis + smartPairingsMaxMillis
>>>>>>> 54fc4075
    def continue = nowMillis < stopAt

    type Score = Int
    type RankedPairing = (RankedPlayer, RankedPlayer)
    type Combination = List[RankedPairing]

    def justPlayedTogether(u1: String, u2: String): Boolean =
      lastOpponents.hash.get(u1).contains(u2) || lastOpponents.hash.get(u2).contains(u1)

    def veryMuchJustPlayedTogether(u1: String, u2: String): Boolean =
      lastOpponents.hash.get(u1).contains(u2) && lastOpponents.hash.get(u2).contains(u1)

    // optimized for speed
    def score(pairs: Combination): Score = {
      var i = 0
      pairs.foreach {
        case (a, b) =>
          // lower is better
          i = i + Math.abs(a.rank - b.rank) * 1000 +
            Math.abs(a.player.rating - b.player.rating) +
            justPlayedTogether(a.player.userId, b.player.userId).?? {
              if (veryMuchJustPlayedTogether(a.player.userId, b.player.userId)) 9000 * 1000
              else 8000 * 1000
            }
      }
      i
    }

    def nextCombos(combo: Combination): List[Combination] =
      players.filterNot { p =>
        combo.exists(c => c._1 == p || c._2 == p)
      } match {
        case a :: rest => rest.map { b =>
          (a, b) :: combo
        }
        case _ => Nil
      }

    sealed trait FindBetter
    case class Found(best: Combination) extends FindBetter
    case object End extends FindBetter
    case object NoBetter extends FindBetter

    def findBetter(from: Combination, than: Score): FindBetter =
      nextCombos(from) match {
        case Nil => End
        case nexts => nexts.foldLeft(none[Combination]) {
          case (current, next) =>
            val toBeat = current.fold(than)(score)
            if (score(next) >= toBeat) current
            else if (continue) findBetter(next, toBeat) match {
              case Found(b) => b.some
              case End      => next.some
              case NoBetter => current
            }
            else current
        } match {
          case Some(best) => Found(best)
          case None       => NoBetter
        }
      }

    val preps = (players match {
      case x if x.size < 2 => Nil
      case List(p1, p2) if onlyTwoActivePlayers => List(p1.player -> p2.player)
      case List(p1, p2) if justPlayedTogether(p1.player.userId, p2.player.userId) => Nil
      case List(p1, p2) => List(p1.player -> p2.player)
      case ps => findBetter(Nil, Int.MaxValue) match {
        case Found(best) => best map {
          case (rp0, rp1) => rp0.player -> rp1.player
        }
        case _ =>
          logwarn("Could not make smart pairings for arena tournament")
          players map (_.player) grouped 2 collect {
            case List(p1, p2) => (p1, p2)
          } toList
      }
    }) map {
      Pairing.prep(tour, _)
    }
    if (!continue) play.api.Logger("tourpairing").info(s"smartPairings cutoff! [${nowMillis - stopAt}ms] ${url(data.tour.id)} ${players.size} players, ${preps.size} preps")
    preps
  }

  private def url(tourId: String) = s"http://lichess.org/tournament/$tourId"
}<|MERGE_RESOLUTION|>--- conflicted
+++ resolved
@@ -77,11 +77,7 @@
   private def smartPairings(data: Data, players: RankedPlayers): List[Pairing.Prep] = players.nonEmpty ?? {
     import data._
 
-<<<<<<< HEAD
-    val stopAt = nowMillis + 400
-=======
     val stopAt = nowMillis + smartPairingsMaxMillis
->>>>>>> 54fc4075
     def continue = nowMillis < stopAt
 
     type Score = Int
