--- conflicted
+++ resolved
@@ -26,19 +26,6 @@
   def allRecentClients = clientColl.find(BSONDocument(
     "instance.seenAt" -> BSONDocument("$gt" -> DateTime.now.minusMinutes(15))
   )).cursor[Client]().collect[List]()
-<<<<<<< HEAD
-
-  def addMove(move: Work.Move) = moveColl.insert(move).void
-  def getMove(id: Work.Id) = moveColl.find(selectWork(id)).one[Work.Move]
-  def updateMove(move: Work.Move) = moveColl.update(selectWork(move.id), move).void
-  def deleteMove(move: Work.Move) = moveColl.remove(selectWork(move.id)).void
-  def giveUpMove(move: Work.Move) = deleteMove(move) >>- log.warn(s"Give up on move $move")
-  def updateOrGiveUpMove(move: Work.Move) = if (move.isOutOfTries) giveUpMove(move) else updateMove(move)
-  def countMove(acquired: Boolean) = moveColl.count(BSONDocument(
-    "acquired" -> BSONDocument("$exists" -> acquired)
-  ).some)
-=======
->>>>>>> 77a7362a
 
   def addAnalysis(ana: Work.Analysis) = analysisColl.insert(ana).void
   def getAnalysis(id: Work.Id) = analysisColl.find(selectWork(id)).one[Work.Analysis]
