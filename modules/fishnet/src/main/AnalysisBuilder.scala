--- conflicted
+++ resolved
@@ -42,29 +42,13 @@
                 fk = !client.lichess option client.key.value,
                 date = nowInstant
               )
-<<<<<<< HEAD
-            ) match {
-              case (analysis, errors) =>
-                errors.foreach(e => logger.debug(s"[UciToPgn] $debug $e"))
-                if (analysis.valid) {
-                  if (!isPartial && analysis.emptyRatio >= 1d / 10)
-                    fufail(
-                      s"${work.game.variant.key} analysis $debug has ${analysis.nbEmptyInfos} empty infos out of ${analysis.infos.size}"
-                    )
-                  else fuccess(analysis)
-                } else fufail(s"${work.game.variant.key} analysis $debug is empty")
-            }
-=======
-            )
-            errors.foreach: e =>
-              logger.debug(s"[UciToPgn] $debug $e")
+            errors.foreach(e => logger.debug(s"[UciToPgn] $debug $e"))
             if (analysis.valid) then
               if !isPartial && analysis.emptyRatio >= 1d / 10 then
                 fufail:
                   s"${work.game.variant.key} analysis $debug has ${analysis.nbEmptyInfos} empty infos out of ${analysis.infos.size}"
               else fuccess(analysis)
             else fufail(s"${work.game.variant.key} analysis $debug is empty")
->>>>>>> 1900ee96
         )
     }
 
