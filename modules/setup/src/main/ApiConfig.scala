package lila.setup

<<<<<<< HEAD
import chess.{ Variant, Mode, Clock }
=======
import chess.{ Mode, Clock }
import lila.rating.RatingRange
>>>>>>> 8f8d1cf7
import lila.game.{ Game, Player, Source }
import lila.lobby.Color
import lila.rating.RatingRange

private[setup] case object ApiConfig extends Config with GameGenerator {

  val color = Color.White
  val variant = chess.variant.Standard
  val mode = Mode.Casual
  val timeMode = TimeMode.Unlimited
  val time = 5
  val increment = 8
  val days = 2

  def game = Game.make(
    game = makeGame,
    whitePlayer = Player.white,
    blackPlayer = Player.black,
    mode = mode,
    variant = variant,
    source = Source.Api,
    pgnImport = None)
}<|MERGE_RESOLUTION|>--- conflicted
+++ resolved
@@ -1,11 +1,7 @@
 package lila.setup
 
-<<<<<<< HEAD
-import chess.{ Variant, Mode, Clock }
-=======
 import chess.{ Mode, Clock }
 import lila.rating.RatingRange
->>>>>>> 8f8d1cf7
 import lila.game.{ Game, Player, Source }
 import lila.lobby.Color
 import lila.rating.RatingRange
