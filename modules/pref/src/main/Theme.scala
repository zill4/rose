package lila.pref

<<<<<<< HEAD
sealed class Theme private[pref] (val name: String) {
=======
sealed class Theme private[pref] (val name: String, val file: String) {
>>>>>>> 2de040da

  override def toString = name

  def cssClass = name
}

sealed trait ThemeObject {

  val all: List[Theme]

  val default: Theme

  lazy val allByName = all map { c =>
    c.name -> c
  } toMap

  def apply(name: String) = allByName.getOrElse(name, default)

  def contains(name: String) = allByName contains name
}

object Theme extends ThemeObject {

  val all = List(
<<<<<<< HEAD
    "blue",
    "blue2",
    "blue3",
    "blue-marble",
    "canvas",
    "wood",
    "wood2",
    "wood3",
    "wood4",
    "maple",
    "maple2",
    "brown",
    "leather",
    "green",
    "marble",
    "green-plastic",
    "grey",
    "metal",
    "olive",
    "newspaper",
    "purple",
    "purple-diag",
    "pink",
    "ic",
    "horsey"
  ) map { name =>
    new Theme(name)
  }
=======
    new Theme("blue", "svg/blue.svg"),
    new Theme("blue2", "blue2.jpg"),
    new Theme("blue3", "blue3.jpg"),
    new Theme("blue-marble", "blue-marble.jpg"),
    new Theme("canvas", "canvas2.jpg"),
    new Theme("wood", "wood.jpg"),
    new Theme("wood2", "wood2.jpg"),
    new Theme("wood3", "wood3.jpg"),
    new Theme("wood4", "wood4.jpg"),
    new Theme("maple", "maple.jpg"),
    new Theme("maple2", "maple2.jpg"),
    new Theme("brown", "svg/brown.svg"),
    new Theme("leather", "leather.jpg"),
    new Theme("green", "svg/green.svg"),
    new Theme("marble", "marble.jpg"),
    new Theme("green-plastic", "green-plastic.png"),
    new Theme("grey", "grey.jpg"),
    new Theme("metal", "metal.jpg"),
    new Theme("olive", "olive.jpg"),
    new Theme("newspaper", "newspaper.png"),
    new Theme("purple", "svg/purple.svg"),
    new Theme("purple-diag", "purple-diag.png"),
    new Theme("pink", "pink-pyramid.png"),
    new Theme("ic", "svg/ic.svg"),
    new Theme("horsey", "horsey.jpg")
  )
>>>>>>> 2de040da

  lazy val default = allByName get "brown" err "Can't find default theme D:"
}

object Theme3d extends ThemeObject {

  val all = List(
<<<<<<< HEAD
    "Black-White-Aluminium",
    "Brushed-Aluminium",
    "China-Blue",
    "China-Green",
    "China-Grey",
    "China-Scarlet",
    "China-Yellow",
    "Classic-Blue",
    "Gold-Silver",
    "Green-Glass",
    "Light-Wood",
    "Power-Coated",
    "Purple-Black",
    "Rosewood",
    "Wood-Glass",
    "Marble",
    "Wax",
    "Jade",
    "Woodi"
  ) map { name =>
    new Theme(name)
  }
=======
    new Theme("Black-White-Aluminium", "Black-White-Aluminium.png"),
    new Theme("Brushed-Aluminium", "Brushed-Aluminium.png"),
    new Theme("China-Blue", "China-Blue.png"),
    new Theme("China-Green", "China-Green.png"),
    new Theme("China-Grey", "China-Grey.png"),
    new Theme("China-Scarlet", "China-Scarlet.png"),
    new Theme("China-Yellow", "China-Yellow.png"),
    new Theme("Classic-Blue", "Classic-Blue.png"),
    new Theme("Gold-Silver", "Gold-Silver.png"),
    new Theme("Green-Glass", "Green-Glass.png"),
    new Theme("Light-Wood", "Light-Wood.png"),
    new Theme("Power-Coated", "Power-Coated.png"),
    new Theme("Purple-Black", "Purple-Black.png"),
    new Theme("Rosewood", "Rosewood.png"),
    new Theme("Wood-Glass", "Wood-Glass.png"),
    new Theme("Marble", "Marble.png"),
    new Theme("Wax", "Wax.png"),
    new Theme("Jade", "Jade.png"),
    new Theme("Woodi", "Woodi.png")
  )
>>>>>>> 2de040da

  lazy val default = allByName get "Woodi" err "Can't find default theme D:"
}<|MERGE_RESOLUTION|>--- conflicted
+++ resolved
@@ -1,10 +1,6 @@
 package lila.pref
 
-<<<<<<< HEAD
-sealed class Theme private[pref] (val name: String) {
-=======
 sealed class Theme private[pref] (val name: String, val file: String) {
->>>>>>> 2de040da
 
   override def toString = name
 
@@ -29,36 +25,6 @@
 object Theme extends ThemeObject {
 
   val all = List(
-<<<<<<< HEAD
-    "blue",
-    "blue2",
-    "blue3",
-    "blue-marble",
-    "canvas",
-    "wood",
-    "wood2",
-    "wood3",
-    "wood4",
-    "maple",
-    "maple2",
-    "brown",
-    "leather",
-    "green",
-    "marble",
-    "green-plastic",
-    "grey",
-    "metal",
-    "olive",
-    "newspaper",
-    "purple",
-    "purple-diag",
-    "pink",
-    "ic",
-    "horsey"
-  ) map { name =>
-    new Theme(name)
-  }
-=======
     new Theme("blue", "svg/blue.svg"),
     new Theme("blue2", "blue2.jpg"),
     new Theme("blue3", "blue3.jpg"),
@@ -85,7 +51,6 @@
     new Theme("ic", "svg/ic.svg"),
     new Theme("horsey", "horsey.jpg")
   )
->>>>>>> 2de040da
 
   lazy val default = allByName get "brown" err "Can't find default theme D:"
 }
@@ -93,30 +58,6 @@
 object Theme3d extends ThemeObject {
 
   val all = List(
-<<<<<<< HEAD
-    "Black-White-Aluminium",
-    "Brushed-Aluminium",
-    "China-Blue",
-    "China-Green",
-    "China-Grey",
-    "China-Scarlet",
-    "China-Yellow",
-    "Classic-Blue",
-    "Gold-Silver",
-    "Green-Glass",
-    "Light-Wood",
-    "Power-Coated",
-    "Purple-Black",
-    "Rosewood",
-    "Wood-Glass",
-    "Marble",
-    "Wax",
-    "Jade",
-    "Woodi"
-  ) map { name =>
-    new Theme(name)
-  }
-=======
     new Theme("Black-White-Aluminium", "Black-White-Aluminium.png"),
     new Theme("Brushed-Aluminium", "Brushed-Aluminium.png"),
     new Theme("China-Blue", "China-Blue.png"),
@@ -137,7 +78,6 @@
     new Theme("Jade", "Jade.png"),
     new Theme("Woodi", "Woodi.png")
   )
->>>>>>> 2de040da
 
   lazy val default = allByName get "Woodi" err "Can't find default theme D:"
 }