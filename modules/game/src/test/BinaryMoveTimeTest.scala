--- conflicted
+++ resolved
@@ -54,24 +54,12 @@
       val again = BinaryFormat.moveTime.read(BinaryFormat.moveTime.write(rounded), 4)
       again must_== rounded
     }
-<<<<<<< HEAD
-    "buckets - short game - odd number of moves" in {
-      val times = Vector(0, 3, 6).map(_ * 100 millis)
-      val rounded = BinaryFormat.moveTime.read(BinaryFormat.moveTime.write(times), 3)
-      val expected = Vector(1, 1, 5).map(_ * 100 millis)
-      rounded must_== expected
-      val again = BinaryFormat.moveTime.read(BinaryFormat.moveTime.write(rounded), 3)
-      again must_== rounded
-    }
-=======
     // "buckets - short game - odd number of moves" in {
     //   val times = Vector(0, 3, 6).map(_ * 100 millis)
-    //   val rounded = BinaryFormat.moveTime.read(BinaryFormat.moveTime.write(times))
+    //   val rounded = BinaryFormat.moveTime.read(BinaryFormat.moveTime.write(times), 3)
     //   val expected = Vector(1, 1, 5).map(_ * 100 millis)
     //   rounded must_== expected
-    //   val again = BinaryFormat.moveTime.read(BinaryFormat.moveTime.write(rounded))
+    //   val again = BinaryFormat.moveTime.read(BinaryFormat.moveTime.write(rounded), 3)
     //   again must_== rounded
     // }
->>>>>>> c9c773fa
-  }
 }