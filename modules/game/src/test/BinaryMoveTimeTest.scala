--- conflicted
+++ resolved
@@ -10,15 +10,9 @@
 
   val _0_ = "00000000"
   def write(c: Vector[Int]): List[String] =
-<<<<<<< HEAD
-    (BinaryFormat.moveTime write c.map(_ * 100 millis)).showBytes.split(',').toList
-  def read(bytes: List[String], turns: Int): Vector[Int] =
-    BinaryFormat.moveTime.read(ByteArray.parseBytes(bytes), turns) map (_.roundTenths.toInt)
-=======
     (BinaryFormat.moveTime write c.map(Centis(10) * _)).showBytes.split(',').toList
   def read(bytes: List[String], turns: Int): Vector[Int] =
     BinaryFormat.moveTime.read(ByteArray.parseBytes(bytes), turns) map (_.roundTenths)
->>>>>>> 590b396f
 
   "binary move times" should {
     "write" in {
@@ -41,11 +35,7 @@
       val times = Vector(
         0, 3, 6, 9, 12, 15, 18, 21, 24, 27, 30, 33, 36, 39, 42, 45, 48, 51, 54, 57, 60, 63,
         66, 69, 72, 75, 78, 81, 84, 87, 90, 93, 96, 99, 102, 105, 108, 199, 333, 567, 666, 2000
-<<<<<<< HEAD
-      ).map(_ * 100 millis)
-=======
       ).map(Centis(10) * _)
->>>>>>> 590b396f
       val rounded = BinaryFormat.moveTime.read(BinaryFormat.moveTime.write(times), times.size)
       val expected = Vector(
         1, 1, 5, 10, 10, 15, 20, 20, 20, 30, 30, 30, 40, 40, 40, 40, 50, 50, 50, 60, 60, 60,
@@ -56,20 +46,6 @@
       again must_== rounded
     }
     "buckets - short game" in {
-<<<<<<< HEAD
-      val times = Vector(0, 3, 6, 9).map(_ * 100 millis)
-      val rounded = BinaryFormat.moveTime.read(BinaryFormat.moveTime.write(times), 4)
-      val expected = Vector(1, 1, 5, 10).map(_ * 100 millis)
-      rounded must_== expected
-      val again = BinaryFormat.moveTime.read(BinaryFormat.moveTime.write(rounded), 4)
-      again must_== rounded
-    }
-    "buckets - short game - odd number of moves" in {
-      val times = Vector(0, 3, 6).map(_ * 100 millis)
-      val rounded = BinaryFormat.moveTime.read(BinaryFormat.moveTime.write(times), 3)
-      val expected = Vector(1, 1, 5).map(_ * 100 millis)
-      rounded must_== expected
-=======
       val times = Vector(0, 30, 60, 90).map(Centis.apply)
       val rounded = BinaryFormat.moveTime.read(BinaryFormat.moveTime.write(times), 4)
       val expected = Vector(10, 10, 50, 100).map(Centis.apply)
@@ -82,7 +58,6 @@
       val rounded = BinaryFormat.moveTime.read(BinaryFormat.moveTime.write(times), 3)
       val expected = Vector(10, 10, 50).map(Centis.apply)
       rounded must_== expected
->>>>>>> 590b396f
       val again = BinaryFormat.moveTime.read(BinaryFormat.moveTime.write(rounded), 3)
       again must_== rounded
     }
