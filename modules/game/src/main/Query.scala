package lila.game

import chess.{ Color, Status }
import org.joda.time.DateTime
import play.api.libs.json._

import lila.db.api._
import lila.user.User

object Query {

  import Game.{ BSONFields => F }

  val all: JsObject = $select.all

  val rated: JsObject = Json.obj(F.rated -> true)

  def rated(u: String): JsObject = user(u) ++ rated

  def status(s: Status) = Json.obj(F.status -> s.id)

  val started: JsObject = Json.obj(F.status -> $gte(Status.Started.id))

  def started(u: String): JsObject = user(u) ++ started

  val playable = Json.obj(F.status -> $lt(Status.Aborted.id))

  val mate = status(Status.Mate)

  val draw: JsObject = Json.obj(F.status -> $in(Seq(Status.Draw.id, Status.Stalemate.id)))

  def draw(u: String): JsObject = user(u) ++ draw

  val finished = Json.obj(F.status -> $gte(Status.Mate.id))

  val notFinished: JsObject = Json.obj(F.status -> $lte(Status.Started.id))

  def analysed(an: Boolean): JsObject = Json.obj(F.analysed -> an)

  def turnsMoreThan(length: Int): JsObject = Json.obj(F.turns -> $gte(length))

<<<<<<< HEAD
  val imported: JsObject = Json.obj(s"${F.source}" -> Source.Import.id)
  def imported(u: String): JsObject = Json.obj(s"${F.pgnImport}.user" -> u)

  val relayed: JsObject = Json.obj(s"${F.source}" -> Source.Relay.id)

  def pgnImport(pgn: String) = imported ++ Json.obj(s"${F.pgnImport}.pgn" -> pgn)

=======
  val frozen = Json.obj(F.status -> $gte(Status.Mate.id))

  def imported(u: String): JsObject = Json.obj(s"${F.pgnImport}.user" -> u)

>>>>>>> 8f8d1cf7
  def clock(c: Boolean) = Json.obj(F.clock -> $exists(c))

  def user(u: String) = Json.obj(F.playerUids -> u)
  def users(u: Seq[String]) = Json.obj(F.playerUids -> $in(u))

  val noAi = Json.obj(
    "p0.ai" -> $exists(false),
    "p1.ai" -> $exists(false))

  def nowPlaying(u: String) = Json.obj(F.playingUids -> u)

  def recentlyPlaying(u: String) =
    nowPlaying(u) ++ Json.obj(
      F.updatedAt -> $gt($date(DateTime.now minusMinutes 5))
    )

  // use the us index
  def win(u: String) = user(u) ++ Json.obj(F.winnerId -> u)

  def loss(u: String) = user(u) ++
    Json.obj(F.status -> $in(Status.finishedWithWinner map (_.id))) ++
    Json.obj(F.winnerId -> ($ne(u) ++ $exists(true)))

  def opponents(u1: User, u2: User) =
    Json.obj(F.playerUids -> $all(List(u1, u2).sortBy(_.count.game).map(_.id)))

  def turnsGt(nb: Int) = Json.obj(F.turns -> $gt(nb))

  def checkable = Json.obj(F.checkAt -> $lt($date(DateTime.now)))

  def variant(v: chess.variant.Variant) =
    Json.obj(F.variant -> v.standard.fold($exists(false), v.id))

  val sortCreated = $sort desc F.createdAt
  val sortUpdatedNoIndex = $sort desc F.updatedAt
}<|MERGE_RESOLUTION|>--- conflicted
+++ resolved
@@ -39,20 +39,12 @@
 
   def turnsMoreThan(length: Int): JsObject = Json.obj(F.turns -> $gte(length))
 
-<<<<<<< HEAD
-  val imported: JsObject = Json.obj(s"${F.source}" -> Source.Import.id)
-  def imported(u: String): JsObject = Json.obj(s"${F.pgnImport}.user" -> u)
-
-  val relayed: JsObject = Json.obj(s"${F.source}" -> Source.Relay.id)
-
-  def pgnImport(pgn: String) = imported ++ Json.obj(s"${F.pgnImport}.pgn" -> pgn)
-
-=======
   val frozen = Json.obj(F.status -> $gte(Status.Mate.id))
 
   def imported(u: String): JsObject = Json.obj(s"${F.pgnImport}.user" -> u)
 
->>>>>>> 8f8d1cf7
+  val relayed = Json.obj(s"${F.source}" -> Source.Relay.id)
+
   def clock(c: Boolean) = Json.obj(F.clock -> $exists(c))
 
   def user(u: String) = Json.obj(F.playerUids -> u)
