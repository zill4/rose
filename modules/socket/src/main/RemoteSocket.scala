package lila.socket

import chess.Centis
import io.lettuce.core._
import play.api.libs.json._
import scala.concurrent.Future

import lila.common.Chronometer
import lila.hub.actorApi.relation.ReloadOnlineFriends
import lila.hub.actorApi.round.{ MoveEvent, Mlat }
import lila.hub.actorApi.security.CloseAccount
import lila.hub.actorApi.socket.{ SendTo, SendTos, WithUserIds, RemoteSocketTellSriIn, RemoteSocketTellSriOut }
import lila.hub.actorApi.{ Deploy, Announce }
import lila.socket.actorApi.SendToFlag
import Socket.Sri

final class RemoteSocket(
    redisClient: RedisClient,
    notificationActor: akka.actor.ActorSelection,
    setNb: Int => Unit,
    bus: lila.common.Bus,
    lifecycle: play.api.inject.ApplicationLifecycle
) {

  import RemoteSocket._, Protocol._

  private val connectedUserIds = collection.mutable.Set.empty[String]
  private val watchedGameIds = collection.mutable.Set.empty[String]

  val baseHandler: Handler = {
    case In.ConnectUser(userId) => connectedUserIds += userId
    case In.DisconnectUser(userId) => connectedUserIds -= userId
    case In.Watch(gameId) => watchedGameIds += gameId
    case In.Unwatch(gameId) => watchedGameIds -= gameId
    case In.Notified(userId) => notificationActor ! lila.hub.actorApi.notify.Notified(userId)
    case In.Connections(nb) => tick(nb)
    case In.Friends(userId) => bus.publish(ReloadOnlineFriends(userId), 'reloadOnlineFriends)
    case In.Lag(userId, lag) => UserLagCache.put(userId, lag)
    case In.Lags(lags) => lags foreach (UserLagCache.put _).tupled
    case In.TellSri(sri, userId, typ, msg) =>
      bus.publish(RemoteSocketTellSriIn(sri.value, userId, msg), Symbol(s"remoteSocketIn:$typ"))
    case In.DisconnectAll =>
      logger.info("Remote socket disconnect all")
      connectedUserIds.clear
      watchedGameIds.clear
  }

  bus.subscribeFun('moveEvent, 'socketUsers, 'deploy, 'announce, 'mlat, 'sendToFlag, 'remoteSocketOut, 'accountClose) {
    case MoveEvent(gameId, fen, move) =>
      if (watchedGameIds(gameId)) send(Out.move(gameId, move, fen))
    case SendTos(userIds, payload) =>
      val connectedUsers = userIds intersect connectedUserIds
      if (connectedUsers.nonEmpty) send(Out.tellUsers(connectedUsers, payload))
    case SendTo(userId, payload) if connectedUserIds(userId) =>
      send(Out.tellUser(userId, payload))
    case d: Deploy =>
      send(Out.tellAll(Json.obj("t" -> d.key)))
    case Announce(msg) =>
<<<<<<< HEAD
      send(Out.tellAll(Json.obj("t" -> "announce", "d" -> Json.obj("msg" -> msg))))
    case Mlat(ms) =>
      send(Out.mlat(ms))
    case SendToFlag(flag, payload) =>
      send(Out.tellFlag(flag, payload))
=======
      send(Out.TellAll, Json stringify Json.obj("t" -> "announce", "d" -> Json.obj("msg" -> msg)))
    case Mlat(micros) =>
      send(Out.Mlat, ((micros / 100) / 10d).toString)
    case actorApi.SendToFlag(flag, payload) =>
      send(Out.TellFlag, flag, Json stringify payload)
>>>>>>> 0e735f82
    case RemoteSocketTellSriOut(sri, payload) =>
      send(Out.tellSri(Sri(sri), payload))
    case CloseAccount(userId) =>
      send(Out.disconnectUser(userId))
    case WithUserIds(f) =>
      f(connectedUserIds)
  }

<<<<<<< HEAD
  private def tick(nbConn: Int): Unit = {
    setNb(nbConn)
    mon.connections(nbConn)
    mon.sets.users(connectedUserIds.size)
    mon.sets.games(watchedGameIds.size)
=======
  private def onReceive(path: String, args: String) = path match {
    case In.Connect =>
      val userId = args
      connectedUserIds += userId
    case In.Disconnect =>
      val userId = args
      connectedUserIds -= args
    case In.DisconnectAll =>
      logger.info("Remote socket disconnect all")
      connectedUserIds.clear
      watchedGameIds.clear
    case In.Watch =>
      val gameId = args
      watchedGameIds += gameId
    case In.Unwatch =>
      val gameId = args
      watchedGameIds -= gameId
    case In.Notified =>
      val userId = args
      notificationActor ! lila.hub.actorApi.notify.Notified(userId)
    case In.Connections =>
      parseIntOption(args) foreach { nb =>
        setNb(nb)
        tick(nb)
      }
    case In.Friends =>
      val userId = args
      bus.publish(ReloadOnlineFriends(userId), 'reloadOnlineFriends)
    case In.Lag => args split ' ' match {
      case Array(user, l) => parseIntOption(l) foreach { lag =>
        UserLagCache.put(user, Centis(lag))
      }
      case _ =>
    }
    case In.Lags => args split ',' foreach {
      _ split ':' match {
        case Array(user, l) => parseIntOption(l) foreach { lag =>
          UserLagCache.put(user, Centis(lag))
        }
        case _ =>
      }
    }
    case In.TellSri => args.split(" ", 3) match {
      case Array(sri, userOrAnon, payload) => for {
        obj <- Json.parse(payload).asOpt[JsObject]
        typ <- obj str "t"
        dat <- obj obj "d"
        userId = userOrAnon.some.filter("-" !=)
      } bus.publish(RemoteSocketTellSriIn(sri, userId, dat), Symbol(s"remoteSocketIn:$typ"))
      case a => logger.warn(s"Invalid tell/sri $args")
    }
    case path =>
      logger.warn(s"Invalid path $path")
>>>>>>> 0e735f82
  }

  private val mon = lila.mon.socket.remote

  def sendTo(channel: Channel)(msg: String): Unit = {
    val chrono = Chronometer.start
    Chronometer.syncMon(_.socket.remote.redis.publishTimeSync) {
      connOut.async.publish(channel, msg).thenRun {
        new Runnable { def run = chrono.mon(_.socket.remote.redis.publishTime) }
      }
    }
    mon.redis.out.channel(channel)()
    mon.redis.out.path(channel, msg.takeWhile(' ' !=))()
  }

  private val send: String => Unit = sendTo("site-out") _

  private val connOut = redisClient.connectPubSub()

  def subscribe(channel: Channel, reader: In.Reader)(handler: Handler): Unit = {
    val conn = redisClient.connectPubSub()
    conn.addListener(new pubsub.RedisPubSubAdapter[String, String] {
      override def message(_channel: String, message: String): Unit = {
        val raw = RawMsg(message)
        mon.redis.in.channel(channel)()
        mon.redis.in.path(channel, raw.path)()
        reader(raw) collect handler match {
          case Some(_) => // processed
          case None => logger.warn(s"Unhandled $message")
        }
      }
    })
    conn.async.subscribe(channel)
  }

  lifecycle.addStopHook { () =>
    logger.info("Stopping the Redis pool...")
    Future {
<<<<<<< HEAD
      redisClient.shutdown();
=======
      connIn.close()
      connOut.close()
      redisClient.shutdown()
>>>>>>> 0e735f82
    }
  }
}

object RemoteSocket {

  object Protocol {

    case class RawMsg(path: Path, args: Args)
    def RawMsg(msg: String): RawMsg = {
      val parts = msg.split(" ", 2)
      RawMsg(parts(0), ~parts.lift(1))
    }

    trait In
    object In {

      type Reader = RawMsg => Option[In]

      case class ConnectUser(userId: String) extends In
      case class DisconnectUser(userId: String) extends In
      case class ConnectSri(sri: Sri, userId: Option[String]) extends In
      case class DisconnectSri(sri: Sri) extends In
      case object DisconnectAll extends In
      case class Watch(gameId: String) extends In
      case class Unwatch(gameId: String) extends In
      case class Notified(userId: String) extends In
      case class Connections(nb: Int) extends In
      case class Lag(userId: String, lag: Centis) extends In
      case class Lags(lags: Map[String, Centis]) extends In
      case class Friends(userId: String) extends In
      case class TellSri(sri: Sri, userId: Option[String], typ: String, msg: JsObject) extends In

      val baseReader: Reader = raw => raw.path match {
        case "connect" => ConnectUser(raw.args).some // deprecated
        case "disconnect" => DisconnectUser(raw.args).some // deprecated
        case "connect/user" => ConnectUser(raw.args).some
        case "disconnect/user" => DisconnectUser(raw.args).some
        case "connect/sri" => raw.args.split(' ') |> { s => ConnectSri(Sri(s(0)), s lift 1).some }
        case "disconnect/sri" => DisconnectSri(Sri(raw.args)).some
        case "disconnect/all" => DisconnectAll.some
        case "watch" => Watch(raw.args).some
        case "unwatch" => Unwatch(raw.args).some
        case "notified" => Notified(raw.args).some
        case "connections" => parseIntOption(raw.args) map Connections.apply
        case "lag" => raw.args.split(' ') |> { s => s lift 1 flatMap parseIntOption map Centis.apply map { Lag(s(0), _) } }
        case "lags" => Lags(raw.args.split(',').flatMap {
          _ split ':' match {
            case Array(user, l) => parseIntOption(l) map { lag => user -> Centis(lag) }
            case _ => None
          }
        }.toMap).some
        case "friends" => Friends(raw.args).some
        case "tell/sri" => raw.args.split(" ", 3) match {
          case Array(sri, userOrAnon, payload) => for {
            obj <- Json.parse(payload).asOpt[JsObject]
            typ <- obj str "t"
            userId = userOrAnon.some.filter("-" !=)
          } yield TellSri(Sri(sri), userId, typ, obj)
          case _ => none
        }
        case _ => none
      }
    }

    object Out {
      def move(gameId: String, move: String, fen: String) =
        s"move $gameId $move $fen"
      def tellUser(userId: String, payload: JsObject) =
        s"tell/users $userId ${Json stringify payload}"
      def tellUsers(userIds: Set[String], payload: JsObject) =
        s"tell/users ${userIds mkString ","} ${Json stringify payload}"
      def tellAll(payload: JsObject) =
        s"tell/all ${Json stringify payload}"
      def tellFlag(flag: String, payload: JsObject) =
        s"tell/flag $flag ${Json stringify payload}"
      def tellSri(sri: Sri, payload: JsValue) =
        s"tell/sri $sri ${Json stringify payload}"
      def mlat(lat: Int) =
        s"mlat $lat"
      def disconnectUser(userId: String) =
        s"disconnect/user $userId"
    }
  }

  type Channel = String
  type Path = String
  type Args = String
  type Handler = PartialFunction[Protocol.In, Unit]
}<|MERGE_RESOLUTION|>--- conflicted
+++ resolved
@@ -35,7 +35,6 @@
     case In.Notified(userId) => notificationActor ! lila.hub.actorApi.notify.Notified(userId)
     case In.Connections(nb) => tick(nb)
     case In.Friends(userId) => bus.publish(ReloadOnlineFriends(userId), 'reloadOnlineFriends)
-    case In.Lag(userId, lag) => UserLagCache.put(userId, lag)
     case In.Lags(lags) => lags foreach (UserLagCache.put _).tupled
     case In.TellSri(sri, userId, typ, msg) =>
       bus.publish(RemoteSocketTellSriIn(sri.value, userId, msg), Symbol(s"remoteSocketIn:$typ"))
@@ -56,19 +55,11 @@
     case d: Deploy =>
       send(Out.tellAll(Json.obj("t" -> d.key)))
     case Announce(msg) =>
-<<<<<<< HEAD
       send(Out.tellAll(Json.obj("t" -> "announce", "d" -> Json.obj("msg" -> msg))))
-    case Mlat(ms) =>
-      send(Out.mlat(ms))
-    case SendToFlag(flag, payload) =>
+    case Mlat(micros) =>
+      send(Out.mlat(micros))
+    case actorApi.SendToFlag(flag, payload) =>
       send(Out.tellFlag(flag, payload))
-=======
-      send(Out.TellAll, Json stringify Json.obj("t" -> "announce", "d" -> Json.obj("msg" -> msg)))
-    case Mlat(micros) =>
-      send(Out.Mlat, ((micros / 100) / 10d).toString)
-    case actorApi.SendToFlag(flag, payload) =>
-      send(Out.TellFlag, flag, Json stringify payload)
->>>>>>> 0e735f82
     case RemoteSocketTellSriOut(sri, payload) =>
       send(Out.tellSri(Sri(sri), payload))
     case CloseAccount(userId) =>
@@ -77,67 +68,11 @@
       f(connectedUserIds)
   }
 
-<<<<<<< HEAD
   private def tick(nbConn: Int): Unit = {
     setNb(nbConn)
     mon.connections(nbConn)
     mon.sets.users(connectedUserIds.size)
     mon.sets.games(watchedGameIds.size)
-=======
-  private def onReceive(path: String, args: String) = path match {
-    case In.Connect =>
-      val userId = args
-      connectedUserIds += userId
-    case In.Disconnect =>
-      val userId = args
-      connectedUserIds -= args
-    case In.DisconnectAll =>
-      logger.info("Remote socket disconnect all")
-      connectedUserIds.clear
-      watchedGameIds.clear
-    case In.Watch =>
-      val gameId = args
-      watchedGameIds += gameId
-    case In.Unwatch =>
-      val gameId = args
-      watchedGameIds -= gameId
-    case In.Notified =>
-      val userId = args
-      notificationActor ! lila.hub.actorApi.notify.Notified(userId)
-    case In.Connections =>
-      parseIntOption(args) foreach { nb =>
-        setNb(nb)
-        tick(nb)
-      }
-    case In.Friends =>
-      val userId = args
-      bus.publish(ReloadOnlineFriends(userId), 'reloadOnlineFriends)
-    case In.Lag => args split ' ' match {
-      case Array(user, l) => parseIntOption(l) foreach { lag =>
-        UserLagCache.put(user, Centis(lag))
-      }
-      case _ =>
-    }
-    case In.Lags => args split ',' foreach {
-      _ split ':' match {
-        case Array(user, l) => parseIntOption(l) foreach { lag =>
-          UserLagCache.put(user, Centis(lag))
-        }
-        case _ =>
-      }
-    }
-    case In.TellSri => args.split(" ", 3) match {
-      case Array(sri, userOrAnon, payload) => for {
-        obj <- Json.parse(payload).asOpt[JsObject]
-        typ <- obj str "t"
-        dat <- obj obj "d"
-        userId = userOrAnon.some.filter("-" !=)
-      } bus.publish(RemoteSocketTellSriIn(sri, userId, dat), Symbol(s"remoteSocketIn:$typ"))
-      case a => logger.warn(s"Invalid tell/sri $args")
-    }
-    case path =>
-      logger.warn(s"Invalid path $path")
->>>>>>> 0e735f82
   }
 
   private val mon = lila.mon.socket.remote
@@ -176,13 +111,7 @@
   lifecycle.addStopHook { () =>
     logger.info("Stopping the Redis pool...")
     Future {
-<<<<<<< HEAD
-      redisClient.shutdown();
-=======
-      connIn.close()
-      connOut.close()
       redisClient.shutdown()
->>>>>>> 0e735f82
     }
   }
 }
@@ -261,8 +190,8 @@
         s"tell/flag $flag ${Json stringify payload}"
       def tellSri(sri: Sri, payload: JsValue) =
         s"tell/sri $sri ${Json stringify payload}"
-      def mlat(lat: Int) =
-        s"mlat $lat"
+      def mlat(micros: Int) =
+        s"mlat ${((micros / 100) / 10d)}"
       def disconnectUser(userId: String) =
         s"disconnect/user $userId"
     }
