--- conflicted
+++ resolved
@@ -9,7 +9,6 @@
 import play.api.data.{ Field, FormError, Mapping, Form => PlayForm }
 import play.api.data.validation as V
 import scala.util.Try
-import java.time.{ LocalDate, LocalDateTime }
 
 object Form:
 
@@ -244,7 +243,6 @@
   def inTheFuture(m: Mapping[Instant]) =
     m.verifying("The date must be set in the future", _.isAfterNow)
 
-<<<<<<< HEAD
   object ISODate:
     val pattern                        = "yyyy-MM-dd"
     given format: Formatter[LocalDate] = localDateFormat(pattern)
@@ -263,22 +261,6 @@
   object PrettyInstant:
     given format: Formatter[Instant] = PrettyDateTime.format.transform(_.instant, _.dateTime)
     val mapping: Mapping[Instant]    = of[Instant] as format
-=======
-  object PrettyDate:
-    val dateTimePattern       = "yyyy-MM-dd HH:mm"
-    val prettyDate            = jodaDate(dateTimePattern, DateTimeZone.UTC)
-    given Formatter[DateTime] = JodaFormats.jodaDateTimeFormat(dateTimePattern)
-  object ISODateTime:
-    val dateTimePattern       = "yyyy-MM-dd'T'HH:mm:ss.SSSZ"
-    val formatter             = JodaFormats.jodaDateTimeFormat(dateTimePattern, DateTimeZone.UTC)
-    val isoDateTime           = jodaDate(dateTimePattern, DateTimeZone.UTC)
-    given Formatter[DateTime] = JodaFormats.jodaDateTimeFormat(dateTimePattern)
-  object ISODate:
-    val datePattern           = "yyyy-MM-dd"
-    val formatter             = JodaFormats.jodaDateTimeFormat(datePattern, DateTimeZone.UTC)
-    val isoDate               = jodaDate(datePattern, DateTimeZone.UTC)
-    given Formatter[DateTime] = JodaFormats.jodaDateTimeFormat(datePattern)
->>>>>>> ba159b6d
   object Timestamp:
     val formatter: Formatter[Instant] = new:
       def bind(key: String, data: Map[String, String]) =
