<?xml version="1.0" encoding="utf-8"?>
<!--Generated by crowdin.com-->
<resources>
  <string name="learnChess">Вучыцеся,</string>
  <string name="byPlaying">гуляючы!</string>
  <string name="menu">Меню</string>
  <string name="progressX">Прагрэс: %s</string>
  <string name="resetMyProgress">Скінуць прагрэс</string>
  <string name="youWillLoseAllYourProgress">Увесь ваш прагрэс будзе скінуты!</string>
  <string name="play">гуляць!</string>
  <string name="chessPieces">Шахматныя фігуры</string>
  <string name="theRook">Ладдзя</string>
  <string name="itMovesInStraightLines">Рухаецца па простых лініях</string>
  <string name="rookIntro">Ладдзя — гэта цяжкая фігура. Ці гатовы вы кіраваць ёй?</string>
  <string name="rookGoal">Пстрыкніце на ладдзю і давядзіце яе да зоркі!</string>
  <string name="grabAllTheStars">Збярыце ўсе зоркі!</string>
  <string name="theFewerMoves">Чым менш хадоў вы зробіце, тым больш ачкоў вы атрымаеце!</string>
  <string name="useTwoRooks">Скарыстайце дзве ладдзі, каб паскорыць працэс!</string>
  <string name="rookComplete">Віншуем! Вы навучыліся хадзіць ладдзёй.</string>
  <string name="theBishop">Афіцэр</string>
  <string name="itMovesDiagonally">Перасоўваецца па дыяганалях</string>
  <string name="bishopIntro">Далей мы навучымся хадзіць афіцэрам!</string>
  <string name="youNeedBothBishops">Палі белага колеру кантралюе адзін афіцэр, палі чорнага колеру — іншы. Вам патрэбныя абодва афіцэра!</string>
  <string name="bishopComplete">Віншуем! Вы навучыліся хадзіць афіцэрам.</string>
  <string name="theQueen">Ферзь</string>
  <string name="queenCombinesRookAndBishop">Ферзь = ладдзя + афіцэр</string>
  <string name="queenIntro">Наймагутная фігура. Яго вялікасць — ферзь!</string>
  <string name="queenComplete">Віншуем! Вы навучыліся хадзіць фярзём.</string>
  <string name="theKing">Кароль</string>
  <string name="theMostImportantPiece">Найважная фігура</string>
  <string name="kingIntro">Вы - кароль. Калі вы загінеце ў бітве - гульня прайграна.</string>
  <string name="theKingIsSlow">Кароль павольна перасоўваецца.</string>
  <string name="lastOne">І апошні!</string>
  <string name="kingComplete">Вы навучыліся хадзіць каралём!</string>
  <string name="theKnight">Конь</string>
  <string name="itMovesInAnLShape">Ён ходзіць літарай \"Г\"</string>
  <string name="knightIntro">Асвоіць каня не так проста, бо ён — хітрая фігура.</string>
  <string name="knightsHaveAFancyWay">Коні маюць мудрагелісты спосаб пераскокваць!</string>
  <string name="knightsCanJumpOverObstacles">Коні могуць скакаць праз перашкоды!
Выберацеся і збярыце ўсе зоркі!</string>
  <string name="knightComplete">Віншуем! Вы навучыліся хадзіць канём!</string>
  <string name="thePawn">Пешка</string>
  <string name="itMovesForwardOnly">Ходзіць толькі наперад</string>
  <string name="pawnIntro">Пешкі слабыя, але ў іх шмат патэнцыялу.</string>
  <string name="pawnsMoveOneSquareOnly">Пешкі ходзяць толькі на адну клетку наперад. Але дасягнуўшы іншага канца дошкі, яны ператвараюцца ў моцную фігуру!</string>
  <string name="mostOfTheTimePromotingToAQueenIsBest">У большасці выпадку пешку лепш ператварыць у фярзя. Але часам ператварэнне ў каня можа быць выгадней!</string>
  <string name="pawnsMoveForward">Пешкі рухаюцца наперад, але б\'юць па дыяганалях!</string>
  <string name="captureThenPromote">Пабіце, потым ператварыцеся!</string>
  <string name="useAllThePawns">Скарыстайце ўсе пешкі!
Неабавязкова іх ператвараць.</string>
  <string name="aPawnOnTheSecondRank">Пешка на другім шэрагу можа хадзіць на два палі за ход!</string>
  <string name="grabAllTheStarsNoNeedToPromote">Збярыце ўсе зоркі!
Неабавязкова ператвараць пешкі.</string>
  <string name="pawnComplete">Віншуем! У пешак няма сакрэтаў для вас.</string>
  <string name="pawnPromotion">Ператварэнне пешкі</string>
  <string name="yourPawnReachedTheEndOfTheBoard">Ваша пешка дасягнула краю дошкі!</string>
<<<<<<< HEAD
  <string name="itNowPromotesToAStrongerPiece">Цяпер яна ператвараецца ў фігуру пасільней.</string>
  <string name="selectThePieceYouWant">Выберыце фігуру, якую хочаце!</string>
=======
  <string name="itNowPromotesToAStrongerPiece">Цяпер яна можа стаць любой іншай фігурай.</string>
  <string name="selectThePieceYouWant">Абірайце якую хочаце!</string>
>>>>>>> 7752d628
  <string name="fundamentals">Асновы</string>
  <string name="capture">Узяцце</string>
  <string name="takeTheEnemyPieces">Забярыце фігуры суперніка</string>
  <string name="captureIntro">Знайдзіце неабароненыя фігуры суперніка і забярыце іх!</string>
  <string name="takeTheBlackPieces">Забярыце чорныя фігуры!</string>
  <string name="takeTheBlackPiecesAndDontLoseYours">Забярыце ўсе чорныя фігуры! І не страцьце свае.</string>
  <string name="captureComplete">Віншуем! Цяпер вы ведаеце, як браць фігуры!</string>
  <string name="protection">Абарона</string>
  <string name="keepYourPiecesSafe">Бараніце вашы фігуры</string>
  <string name="protectionIntro">Вызначыце, якія вашы фігуры атакуе супернік, і абараніце іх!</string>
  <string name="protectionComplete">Віншуем! Кожная абароненая фігура – крок да перамогі!</string>
  <string name="escape">Вас атакуюць! Ухіліце пагрозу!</string>
  <string name="noEscape">Няма куды бегчы,
але вы можаце абараніцца!</string>
  <string name="dontLetThemTakeAnyUndefendedPiece">Не дайце ім забраць
ніводнай неабароненай фігуры!</string>
  <string name="combat">Бой</string>
  <string name="captureAndDefendPieces">Узяцце і абарона фігур</string>
  <string name="combatIntro">Добры ваяр ведае і як нападаць, і як абараняцца!</string>
  <string name="combatComplete">Віншуем! Цяпер вы ведаеце, як ідзе бой у шахматах!</string>
  <string name="checkInOne">Шах у адзін ход</string>
  <string name="attackTheOpponentsKing">Атакуйце караля суперніка</string>
  <string name="checkInOneIntro">Каб абвясціць шах, нападайце на караля суперніка. Ён вымушаны будзе бараніцца!</string>
  <string name="checkInOneGoal">Нападзіце на караля суперніка
за адзін ход!</string>
  <string name="checkInOneComplete">Віншуем! Вы паставілі шах свайму суперніку, вымусіўшы яго бараніць свайго караля!</string>
  <string name="outOfCheck">Сыход з-пад шаха</string>
  <string name="defendYourKing">Абараніце свайго караля</string>
<<<<<<< HEAD
  <string name="outOfCheckIntro">Вам шах! Вы павінны сыходзіць ці блакаваць атаку.</string>
  <string name="escapeWithTheKing">Адводзьце свайго караля!</string>
  <string name="theKingCannotEscapeButBlock">Кароль не можа збегчы, але вы можаце заблакіраваць атаку!</string>
=======
  <string name="outOfCheckIntro">Вам шах! Вы павінны сыходзіць ці бараніцца ад атакі.</string>
  <string name="escapeWithTheKing">Адводзьце свайго караля!</string>
  <string name="theKingCannotEscapeButBlock">Каралю няма куды бегчы, але можна абараніцца!</string>
>>>>>>> 7752d628
  <string name="youCanGetOutOfCheckByTaking">Вы можаце забраць фігуру, якая ставіць шах.</string>
  <string name="thisKnightIsCheckingThroughYourDefenses">Гэты конь ставіць шах,
абыходзячы вашую абарону!</string>
  <string name="escapeOrBlock">Адвядзіце караля
<<<<<<< HEAD
ці зачыніцеся!</string>
=======
ці бараніцеся!</string>
>>>>>>> 7752d628
  <string name="outOfCheckComplete">Віншуем! Цяпер вы ведаеце, як абараніць свайго караля ад шаха!</string>
  <string name="mateInOne">Мат у адзін ход</string>
  <string name="defeatTheOpponentsKing">Вазьміце верх над каралём суперніка</string>
  <string name="mateInOneIntro">Вы перамагаеце, калі ваш супернік не можа абараніць караля ад шаха.</string>
  <string name="attackYourOpponentsKing">Атакуйце караля вашага суперніка такім чынам, каб яго няможна было абараніць!</string>
  <string name="mateInOneComplete">Віншуем! Вось так перамагаюць у шахматах!</string>
  <string name="intermediate">Прамежкавы этап</string>
  <string name="boardSetup">Пазіцыя на дошцы</string>
  <string name="howTheGameStarts">Пачатак шахматнай партыі</string>
  <string name="boardSetupIntro">Абодва войскі сустракаюцца адно з адным, гатовыя да бітвы.</string>
  <string name="thisIsTheInitialPosition">Гэта - пачатковая пазіцыя ў шахматах! Зрабіце любы ход, каб працягнуць.</string>
  <string name="firstPlaceTheRooks">Спачатку расстаўце ладдзі!
Яны знаходзяцца па кутах.</string>
  <string name="thenPlaceTheKnights">Потым расстаўце коней!
Яны стаяць каля ладдзей.</string>
  <string name="placeTheBishops">Расстаўце афіцэраў!
Яны ідуць каля коней.</string>
  <string name="placeTheQueen">Пастаўце фярзя!
Ферзь кахае свой колер.</string>
  <string name="placeTheKing">Пастаўце караля!
Ён стаіць каля фярзя.</string>
  <string name="pawnsFormTheFrontLine">Пешкі стаяць на пярэдняй лініі.
Зрабіце кожны ход, каб працягнуць.</string>
  <string name="boardSetupComplete">Віншуем! Зараз вы ведаеце, як ставіць фігуры на шахматнай дошцы.</string>
  <string name="castling">Ракіроўка</string>
  <string name="theSpecialKingMove">Адмысловы ход караля</string>
  <string name="castlingIntro">Абараніце свайго караля і выведзіце ў бой ладдзю!</string>
  <string name="castleKingSide">Перасуньце свайго караля на дзве клеткі да ладдзі каралеўскага фланга!</string>
  <string name="castleQueenSide">Перасуньце свайго караля на дзве клеткі да ладдзі ферзевага фланга!</string>
  <string name="theKnightIsInTheWay">Конь у дарозе! Зрабіце ход канём, потым зрабіце ракіроўку.</string>
  <string name="castleKingSideMovePiecesFirst">Кароткая ракіроўка! Спачатку вам трэба развіць фігуры.</string>
  <string name="castleQueenSideMovePiecesFirst">Доўгая ракіроўка! Спачатку вам трэба развіць фігуры.</string>
  <string name="youCannotCastleIfMoved">Вы не можаце рабіць ракіроўку, калі кароль ці тура, якія ўдзельнічаюць у ракіроўцы, рабілі ход.</string>
  <string name="youCannotCastleIfAttacked">Вы не можаце ракіравацца,
калі кароль знаходзіцца пад шахам.
Спачатку абароніце караля!</string>
  <string name="findAWayToCastleKingSide">Знайдзіце спосаб зрабіць кароткую ракіроўку!</string>
  <string name="findAWayToCastleQueenSide">Знайдзіце спосаб зрабіць доўгую ракіроўку!</string>
  <string name="castlingComplete">Віншуем! Вы павінны амаль заўсёды ракіравацца ў партыях.</string>
  <string name="enPassant">Узяцце на праходзе</string>
  <string name="theSpecialPawnMove">Адмысловы ход пешкай</string>
  <string name="enPassantIntro">Калі пешка суперніка робіць ход на дзве клеткі, вы можаце ўзяць яе, як калі б яна зрабіла ход на адну.</string>
  <string name="blackJustMovedThePawnByTwoSquares">Чорныя толькі што схадзілі пешкай на два палі! Вазьміце яе.</string>
  <string name="enPassantOnlyWorksImmediately">Пешка суперніка можа быць узята на праходзе толькі наўпростае пасля ходу.</string>
  <string name="enPassantOnlyWorksOnFifthRank">Узяцце на праходзе можна зрабіць, калі ваша пешка на пятым шэрагу.</string>
  <string name="takeAllThePawnsEnPassant">Вазьміце ўсе пешкі на праходзе!</string>
  <string name="enPassantComplete">Віншуем! Зараз вы можаце рабіць узяцце на праходзе.</string>
  <string name="stalemate">Пат</string>
  <string name="theGameIsADraw">Гульня з\'яўляецца нічыйнай</string>
  <string name="stalemateIntro">Калі гульцу не пастаўлены шах і няма магчымасці зрабіць ход, гэта пат. Гульня сканчаецца: без пераможцаў і пераможаных.</string>
  <string name="stalemateGoal">Пат чорным:
- Чорныя не могуць схадзіць.
- Кароль не пад шахам.</string>
  <string name="stalemateComplete">Віншуем! Лепш атрымаць пат, чым мат!</string>
  <string name="advanced">Прасунуты этап</string>
  <string name="pieceValue">Каштоўнасць фігур</string>
  <string name="evaluatePieceStrength">Ацэніце сілу фігуры</string>
  <string name="pieceValueIntro">Фігуры з высокай рухомасцю маюць больш высокую каштоўнасць!
Ферзь = 9 пешак
Ладдзя= 5 пешак
Афіцэр = 3 пешкі
Конь = 3 пешкі
Пешка = 1 пешка
Кароль неацэнны! Яго страта азначае, што гульня прайграна.</string>
  <string name="queenOverBishop">Атакуйце фігуры з больш высокай каштоўнасцю!
Ферзь &gt; Афіцэр</string>
  <string name="takeThePieceWithTheHighestValue">Атакуйце фігуры з больш высокай каштоўнасцю!</string>
  <string name="pieceValueComplete">Віншуем! Вы ведаеце каштоўнасць фігур!
Ферзь = 9 пешак
Ладдзя= 5 пешак
Афіцэр = 3 пешкі
Конь = 3 пешкі
Пешка = 1 пешка</string>
  <string name="checkInTwo">Шах у 2 ходу</string>
  <string name="twoMovesToGiveCheck">Два ходу на тое, каб зрабіць шах</string>
  <string name="checkInTwoIntro">Знайдзіце камбінацыю ў два ходу, каб паставіць шах каралю суперніка!</string>
  <string name="checkInTwoGoal">Стварыце пагрозу каралю суперніка ў два ходу!</string>
  <string name="checkInTwoComplete">Віншуем! Вы паставілі шах вашаму суперніку, вымусіўшы яго бараніць свайго караля!</string>
  <string name="whatNext">Што далей?</string>
  <string name="youKnowHowToPlayChess">Вы ўмееце гуляць у шахматы, віншуем! Вы хочаце стаць мацнейшым гульцом?</string>
  <string name="register">Рэгістрацыя</string>
  <string name="getAFreeLichessAccount">Стварыце бясплатны ўліковы запіс</string>
  <string name="practice">Практыка</string>
  <string name="learnCommonChessPositions">Вучыце асноўныя пазіцыі</string>
  <string name="puzzles">Заданні</string>
  <string name="exerciseYourTacticalSkills">Ужыццяўляйце свае тактычныя навыкі</string>
  <string name="videos">Відэа</string>
  <string name="watchInstructiveChessVideos">Глядзець навучальныя відэазапісы</string>
  <string name="playPeople">Гульня анлайн</string>
  <string name="opponentsFromAroundTheWorld">Супернікі з усяго свету</string>
  <string name="playMachine">Гульня з ботам</string>
  <string name="testYourSkillsWithTheComputer">Праверце свае навыкі</string>
  <string name="letsGo">Паехалі!</string>
  <string name="stageX">Этап %s</string>
  <string name="awesome">Выдатна!</string>
  <string name="excellent">Цудоўна!</string>
  <string name="greatJob">Выдатная праца!</string>
  <string name="perfect">Дабрэнна!</string>
  <string name="outstanding">Адменна!</string>
  <string name="wayToGo">Наперад!</string>
  <string name="yesYesYes">Так, так, так!</string>
  <string name="youreGoodAtThis">Вы малайчына!</string>
  <string name="nailedIt">Усё так!</string>
  <string name="rightOn">Слушна!</string>
  <string name="stageXComplete">Этап %s завершаны</string>
  <string name="yourScore">Ваш вынік</string>
  <string name="next">Далей</string>
  <string name="backToMenu">Вярнуцца ў меню</string>
  <string name="puzzleFailed">Заданне не вырашана!</string>
  <string name="retry">Яшчэ раз</string>
</resources><|MERGE_RESOLUTION|>--- conflicted
+++ resolved
@@ -54,13 +54,8 @@
   <string name="pawnComplete">Віншуем! У пешак няма сакрэтаў для вас.</string>
   <string name="pawnPromotion">Ператварэнне пешкі</string>
   <string name="yourPawnReachedTheEndOfTheBoard">Ваша пешка дасягнула краю дошкі!</string>
-<<<<<<< HEAD
-  <string name="itNowPromotesToAStrongerPiece">Цяпер яна ператвараецца ў фігуру пасільней.</string>
-  <string name="selectThePieceYouWant">Выберыце фігуру, якую хочаце!</string>
-=======
   <string name="itNowPromotesToAStrongerPiece">Цяпер яна можа стаць любой іншай фігурай.</string>
   <string name="selectThePieceYouWant">Абірайце якую хочаце!</string>
->>>>>>> 7752d628
   <string name="fundamentals">Асновы</string>
   <string name="capture">Узяцце</string>
   <string name="takeTheEnemyPieces">Забярыце фігуры суперніка</string>
@@ -89,24 +84,14 @@
   <string name="checkInOneComplete">Віншуем! Вы паставілі шах свайму суперніку, вымусіўшы яго бараніць свайго караля!</string>
   <string name="outOfCheck">Сыход з-пад шаха</string>
   <string name="defendYourKing">Абараніце свайго караля</string>
-<<<<<<< HEAD
-  <string name="outOfCheckIntro">Вам шах! Вы павінны сыходзіць ці блакаваць атаку.</string>
-  <string name="escapeWithTheKing">Адводзьце свайго караля!</string>
-  <string name="theKingCannotEscapeButBlock">Кароль не можа збегчы, але вы можаце заблакіраваць атаку!</string>
-=======
   <string name="outOfCheckIntro">Вам шах! Вы павінны сыходзіць ці бараніцца ад атакі.</string>
   <string name="escapeWithTheKing">Адводзьце свайго караля!</string>
   <string name="theKingCannotEscapeButBlock">Каралю няма куды бегчы, але можна абараніцца!</string>
->>>>>>> 7752d628
   <string name="youCanGetOutOfCheckByTaking">Вы можаце забраць фігуру, якая ставіць шах.</string>
   <string name="thisKnightIsCheckingThroughYourDefenses">Гэты конь ставіць шах,
 абыходзячы вашую абарону!</string>
   <string name="escapeOrBlock">Адвядзіце караля
-<<<<<<< HEAD
-ці зачыніцеся!</string>
-=======
 ці бараніцеся!</string>
->>>>>>> 7752d628
   <string name="outOfCheckComplete">Віншуем! Цяпер вы ведаеце, як абараніць свайго караля ад шаха!</string>
   <string name="mateInOne">Мат у адзін ход</string>
   <string name="defeatTheOpponentsKing">Вазьміце верх над каралём суперніка</string>
