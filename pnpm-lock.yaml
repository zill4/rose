--- conflicted
+++ resolved
@@ -27,13 +27,8 @@
         specifier: github:lichess-org/ab-stub
         version: https://codeload.github.com/lichess-org/ab-stub/tar.gz/94236bf34dbc9c05daf50f4c9842d859b9142be0
       chessground:
-<<<<<<< HEAD
         specifier: ^9.1.1
         version: 9.1.1
-=======
-        specifier: ^9.0.5
-        version: 9.0.5
->>>>>>> 4c2cb9da
       eslint:
         specifier: ^8.57.0
         version: 8.57.0
