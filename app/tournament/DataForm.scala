package lila.app
package tournament

import chess.{ Mode, Variant }
import lila.app.setup.Mappings

import play.api.data._
import play.api.data.Forms._
import play.api.data.validation.Constraints._

final class DataForm(isDev: Boolean) {

<<<<<<< HEAD
  import lila.app.core.Form._
=======
  import lila.common.Form._
>>>>>>> 0c36e739

  val clockTimes = 0 to 7 by 1
  val clockTimeDefault = 2
  val clockTimeChoices = options(clockTimes, "%d minute{s}")

  val clockIncrements = 0 to 2 by 1
  val clockIncrementDefault = 0
  val clockIncrementChoices = options(clockIncrements, "%d second{s}")

  val minutes = isDev.fold(
    (1 to 9) ++ (10 to 60 by 5),
    10 to 60 by 5
  )
  val minuteDefault = 30
  val minuteChoices = options(minutes, "%d minute{s}")

  val minPlayers = isDev.fold(
    (2 to 9) ++ (10 to 30 by 5),
    (5 to 9) ++ (10 to 30 by 5)
  )
  val minPlayerDefault = 10
  val minPlayerChoices = options(minPlayers, "%d player{s}")

  lazy val create = Form(mapping(
    "clockTime" -> numberIn(clockTimeChoices),
    "clockIncrement" -> numberIn(clockIncrementChoices),
    "minutes" -> numberIn(minuteChoices),
    "minPlayers" -> numberIn(minPlayerChoices),
    "variant" -> Mappings.variant,
    "mode" -> Mappings.mode(true)
  )(TournamentSetup.apply)(TournamentSetup.unapply)
    .verifying("Invalid clock", _.validClock)
    .verifying("Increase tournament duration, or decrease game clock", _.validTiming)
  ) fill TournamentSetup(
    clockTime = clockTimeDefault,
    clockIncrement = clockIncrementDefault,
    minutes = minuteDefault,
    minPlayers = minPlayerDefault,
    variant = Variant.Standard.id,
    mode = Mode.Casual.id.some)
}

private[tournament] case class TournamentSetup(
    clockTime: Int,
    clockIncrement: Int,
    minutes: Int,
    minPlayers: Int,
    variant: Int,
    mode: Option[Int]) {

  def validClock = (clockTime + clockIncrement) > 0

  def validTiming = (minutes * 60) >= (3 * estimatedGameDuration)

  private def estimatedGameDuration = 60 * clockTime + 30 * clockIncrement
}<|MERGE_RESOLUTION|>--- conflicted
+++ resolved
@@ -10,11 +10,7 @@
 
 final class DataForm(isDev: Boolean) {
 
-<<<<<<< HEAD
-  import lila.app.core.Form._
-=======
   import lila.common.Form._
->>>>>>> 0c36e739
 
   val clockTimes = 0 to 7 by 1
   val clockTimeDefault = 2
