--- conflicted
+++ resolved
@@ -33,12 +33,6 @@
     }
   }
 
-<<<<<<< HEAD
-  def random = Action.async {
-    Ok.fuccess
-  }
-
-=======
   private def gameToPgn(from: GameModel, asImported: Boolean, asRaw: Boolean): Fu[String] = from match {
     case game if game.playable => fufail("Can't export PGN of game in progress")
     case game => (game.pgnImport.ifTrue(asImported) match {
@@ -57,7 +51,6 @@
     name = "export PDF global",
     key = "export.pdf.global")
 
->>>>>>> f9e1912f
   def pdf(id: String) = Open { implicit ctx =>
     OnlyHumans {
       PdfRateLimitGlobal("-", msg = HTTPRequest lastRemoteAddress ctx.req) {
