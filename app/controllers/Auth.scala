--- conflicted
+++ resolved
@@ -62,15 +62,7 @@
     )
 
   private def authRecovery(implicit ctx: Context): PartialFunction[Throwable, Fu[Result]] = {
-<<<<<<< HEAD
-    case lila.security.SecurityApi.MustConfirmEmail(userId) =>
-      UserRepo.byId(userId) zip UserRepo.email(userId) map {
-        case Some(user) ~ Some(email) => BadRequest(html.auth.checkYourEmail(user, email))
-        case _ => BadRequest
-      }
-=======
     case lila.security.SecurityApi.MustConfirmEmail(_) => BadRequest(Account.renderCheckYourEmail).fuccess
->>>>>>> 010a7a32
   }
 
   def login = Open { implicit ctx =>
@@ -244,13 +236,6 @@
   private def garbageCollect(user: UserModel, email: EmailAddress)(implicit ctx: Context) =
     Env.security.garbageCollector.delay(user, HTTPRequest lastRemoteAddress ctx.req, email)
 
-<<<<<<< HEAD
-  def checkYourEmail(name: String) = Open { implicit ctx =>
-    OptionFuResult(UserRepo.named(name)) { user =>
-      UserRepo.email(user.id) map {
-        _ ?? { email => Ok(html.auth.checkYourEmail(user, email)) }
-      }
-=======
   def checkYourEmail = Open { implicit ctx =>
     fuccess(Account.renderCheckYourEmail)
   }
@@ -279,7 +264,6 @@
           }
         }
       )
->>>>>>> 010a7a32
     }
   }
 
