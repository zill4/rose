package controllers

import play.api.mvc._, Results._

import lila.api.Context
import lila.app._
import lila.common.LilaCookie
import lila.db.api.$find
import lila.security.Permission
import lila.user.tube.userTube
import lila.user.{ User => UserModel, UserRepo }
import views._

object Account extends LilaController {

  private def env = Env.user
  private def relationEnv = Env.relation
  private def forms = lila.user.DataForm

  def profile = Auth { implicit ctx =>
    me =>
      Ok(html.account.profile(me, forms profileOf me)).fuccess
  }

  def profileApply = AuthBody { implicit ctx =>
    me =>
      implicit val req: Request[_] = ctx.body
      FormFuResult(forms.profile) { err =>
        fuccess(html.account.profile(me, err))
      } { profile =>
        UserRepo.setProfile(me.id, profile) inject Redirect(routes.User show me.username)
      }
  }

  def info = Open { implicit ctx =>
<<<<<<< HEAD
      negotiate(
        html = notFound,
      api = _ => ctx.me match {
        case None => fuccess(unauthorizedApiResult)
        case Some(me) => Env.pref.api getPref me flatMap { prefs =>
            lila.game.GameRepo urgentGames me map { povs =>
              Env.current.bus.publish(lila.user.User.Active(me), 'userActive)
              Ok {
                import play.api.libs.json._
                import lila.pref.JsonView._
                Env.user.jsonView(me) ++ Json.obj(
                  "prefs" -> prefs,
                  "nowPlaying" -> JsArray(povs take 20 map Env.api.lobbyApi.nowPlaying))
              }
=======
    negotiate(
      html = notFound,
      api = _ => ctx.me match {
        case None => fuccess(unauthorizedApiResult)
        case Some(me) => Env.pref.api getPref me flatMap { prefs =>
          lila.game.GameRepo urgentGames me map { povs =>
            Env.current.bus.publish(lila.user.User.Active(me), 'userActive)
            Ok {
              import play.api.libs.json._
              import lila.pref.JsonView._
              Env.user.jsonView(me) ++ Json.obj(
                "prefs" -> prefs,
                "nowPlaying" -> JsArray(povs take 20 map Env.api.lobbyApi.nowPlaying))
>>>>>>> f62eb5ef
            }
          }
        }
      }
    ) map ensureSessionId(ctx.req)
  }

  def passwd = Auth { implicit ctx =>
    me =>
      Ok(html.account.passwd(me, forms.passwd)).fuccess
  }

  def passwdApply = AuthBody { implicit ctx =>
    me =>
      implicit val req = ctx.body
      FormFuResult(forms.passwd) { err =>
        fuccess(html.account.passwd(me, err))
      } { data =>
        for {
          ok ← UserRepo.checkPasswordById(me.id, data.oldPasswd)
          _ ← ok ?? UserRepo.passwd(me.id, data.newPasswd1)
        } yield {
          val content = html.account.passwd(me, forms.passwd.fill(data), ok.some)
          ok.fold(Ok(content), BadRequest(content))
        }
      }
  }

  private def emailForm(user: UserModel) = UserRepo email user.id map { email =>
    Env.security.forms.changeEmail(user).fill(
      lila.security.DataForm.ChangeEmail(~email, ""))
  }

  def email = Auth { implicit ctx =>
    me =>
      emailForm(me) map { form =>
        Ok(html.account.email(me, form))
      }
  }

  def emailApply = AuthBody { implicit ctx =>
    me =>
      UserRepo hasEmail me.id flatMap {
        case true => notFound
        case false =>
          implicit val req = ctx.body
          FormFuResult(Env.security.forms.changeEmail(me)) { err =>
            fuccess(html.account.email(me, err))
          } { data =>
            val email = Env.security.emailAddress.validate(data.email) err s"Invalid email ${data.email}"
            for {
              ok ← UserRepo.checkPasswordById(me.id, data.passwd)
              _ ← ok ?? UserRepo.email(me.id, email)
              form <- emailForm(me)
            } yield {
              val content = html.account.email(me, form, ok.some)
              ok.fold(Ok(content), BadRequest(content))
            }
          }
      }
  }

  def close = Auth { implicit ctx =>
    me =>
      Ok(html.account.close(me, Env.security.forms.closeAccount)).fuccess
  }

  def closeConfirm = AuthBody { implicit ctx =>
    me =>
      implicit val req = ctx.body
      FormFuResult(Env.security.forms.closeAccount) { err =>
        fuccess(html.account.close(me, err))
      } { password =>
        UserRepo.checkPasswordById(me.id, password) flatMap {
          case false => BadRequest(html.account.close(me, Env.security.forms.closeAccount)).fuccess
          case true =>
            (UserRepo disable me) >>
              relationEnv.api.unfollowAll(me.id) >>
              Env.team.api.quitAll(me.id) >>
              (Env.security disconnect me.id) inject {
                Redirect(routes.User show me.username) withCookies LilaCookie.newSession
              }
        }
      }
  }

  def kid = Auth { implicit ctx =>
    me =>
      Ok(html.account.kid(me)).fuccess
  }

  def kidConfirm = Auth { ctx =>
    me =>
      implicit val req = ctx.req
      (UserRepo toggleKid me) inject Redirect(routes.Account.kid)
  }

  private def currentSessionId(implicit ctx: Context) =
    ~Env.security.api.reqSessionId(ctx.req)

  def security = Auth { implicit ctx =>
    me =>
      Env.security.api.dedup(me.id, ctx.req) >>
        Env.security.api.locatedOpenSessions(me.id, 50) map { sessions =>
          Ok(html.account.security(me, sessions, currentSessionId))
        }
  }

  def signout(sessionId: String) = Auth { implicit ctx =>
    me =>
      if (sessionId == "all")
        lila.security.Store.closeUserExceptSessionId(me.id, currentSessionId) inject
          Redirect(routes.Account.security)
      else
        lila.security.Store.closeUserAndSessionId(me.id, sessionId)
  }
}<|MERGE_RESOLUTION|>--- conflicted
+++ resolved
@@ -33,24 +33,8 @@
   }
 
   def info = Open { implicit ctx =>
-<<<<<<< HEAD
       negotiate(
         html = notFound,
-      api = _ => ctx.me match {
-        case None => fuccess(unauthorizedApiResult)
-        case Some(me) => Env.pref.api getPref me flatMap { prefs =>
-            lila.game.GameRepo urgentGames me map { povs =>
-              Env.current.bus.publish(lila.user.User.Active(me), 'userActive)
-              Ok {
-                import play.api.libs.json._
-                import lila.pref.JsonView._
-                Env.user.jsonView(me) ++ Json.obj(
-                  "prefs" -> prefs,
-                  "nowPlaying" -> JsArray(povs take 20 map Env.api.lobbyApi.nowPlaying))
-              }
-=======
-    negotiate(
-      html = notFound,
       api = _ => ctx.me match {
         case None => fuccess(unauthorizedApiResult)
         case Some(me) => Env.pref.api getPref me flatMap { prefs =>
@@ -62,7 +46,6 @@
               Env.user.jsonView(me) ++ Json.obj(
                 "prefs" -> prefs,
                 "nowPlaying" -> JsArray(povs take 20 map Env.api.lobbyApi.nowPlaying))
->>>>>>> f62eb5ef
             }
           }
         }
