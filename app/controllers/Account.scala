--- conflicted
+++ resolved
@@ -101,15 +101,7 @@
   }
 
   def email = Auth { implicit ctx => me =>
-<<<<<<< HEAD
-    if (getBool("check")) UserRepo.email(me.id) map {
-      _ ?? { email =>
-        Ok(html.auth.checkYourEmail(me, email))
-      }
-    }
-=======
     if (getBool("check")) Ok(renderCheckYourEmail).fuccess
->>>>>>> 010a7a32
     else emailForm(me) map { form =>
       Ok(html.account.email(me, form))
     }
