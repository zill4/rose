package controllers

import play.api.libs.json._
import play.api.mvc._, Results._
import scala.concurrent.duration._

import lila.app._
import lila.common.HTTPRequest

object Api extends LilaController {

  private val userApi = Env.api.userApi
  private val gameApi = Env.api.gameApi

  def status = Action { req =>
    val api = lila.api.Mobile.Api
    Ok(Json.obj(
      "api" -> Json.obj(
        "current" -> api.currentVersion.value,
        "olds" -> api.oldVersions.map { old =>
          Json.obj(
            "version" -> old.version.value,
            "deprecatedAt" -> old.deprecatedAt,
            "unsupportedAt" -> old.unsupportedAt)
        })
    )) as JSON
  }

  def user(name: String) = ApiResult { implicit ctx =>
    userApi one name
  }

  def users = ApiResult { implicit ctx =>
    get("team") ?? { teamId =>
      userApi.list(
        teamId = teamId,
        engine = getBoolOpt("engine"),
        nb = getInt("nb")
      ).map(_.some)
    }
  }

  private val GamesRateLimitPerIP = new lila.memo.RateLimit(
    credits = 10 * 1000,
    duration = 10 minutes,
    name = "user games API per IP")

<<<<<<< HEAD
=======
  private val GamesRateLimitPerUA = new lila.memo.RateLimit(
    credits = 10 * 1000,
    duration = 5 minutes,
    name = "user games API per UA")

>>>>>>> 6ec1a502
  private val GamesRateLimitGlobal = new lila.memo.RateLimit(
    credits = 10 * 1000,
    duration = 1 minute,
    name = "user games API global")

  def userGames(name: String) = ApiResult { implicit ctx =>
    val page = (getInt("page") | 1) max 1 min 200
    val nb = (getInt("nb") | 10) max 1 min 100
    val cost = page * nb + 10
<<<<<<< HEAD
    if (lila.common.HTTPRequest.isBot(ctx.req)) fuccess(none)
    else GamesRateLimitGlobal("", cost = cost) {
      GamesRateLimitPerIP(ctx.req.remoteAddress, cost = cost) {
        lila.user.UserRepo named name flatMap {
          _ ?? { user =>
            gameApi.byUser(
              user = user,
              rated = getBoolOpt("rated"),
              analysed = getBoolOpt("analysed"),
              withAnalysis = getBool("with_analysis"),
              withMoves = getBool("with_moves"),
              withOpening = getBool("with_opening"),
              withMoveTimes = getBool("with_movetimes"),
              token = get("token"),
              nb = nb,
              page = page
            ) map some
=======
    GamesRateLimitPerIP(ctx.req.remoteAddress, cost = cost) {
      GamesRateLimitPerUA(~HTTPRequest.userAgent(ctx.req), cost = cost) {
        GamesRateLimitGlobal("", cost = cost) {
          lila.user.UserRepo named name flatMap {
            _ ?? { user =>
              gameApi.byUser(
                user = user,
                rated = getBoolOpt("rated"),
                analysed = getBoolOpt("analysed"),
                withAnalysis = getBool("with_analysis"),
                withMoves = getBool("with_moves"),
                withOpening = getBool("with_opening"),
                withMoveTimes = getBool("with_movetimes"),
                token = get("token"),
                nb = nb,
                page = page
              ) map some
            }
>>>>>>> 6ec1a502
          }
        }
      }
    }
  }

  def game(id: String) = ApiResult { implicit ctx =>
    gameApi.one(
      id = id take lila.game.Game.gameIdSize,
      withAnalysis = getBool("with_analysis"),
      withMoves = getBool("with_moves"),
      withOpening = getBool("with_opening"),
      withFens = getBool("with_fens"),
      withMoveTimes = getBool("with_movetimes"),
      token = get("token"))
  }

  private def ApiResult(js: lila.api.Context => Fu[Option[JsValue]]) = Open { implicit ctx =>
    js(ctx) map {
      case None => NotFound
      case Some(json) => get("callback") match {
        case None           => Ok(json) as JSON
        case Some(callback) => Ok(s"$callback($json)") as JAVASCRIPT
      }
    }
  }
}<|MERGE_RESOLUTION|>--- conflicted
+++ resolved
@@ -45,14 +45,11 @@
     duration = 10 minutes,
     name = "user games API per IP")
 
-<<<<<<< HEAD
-=======
   private val GamesRateLimitPerUA = new lila.memo.RateLimit(
     credits = 10 * 1000,
     duration = 5 minutes,
     name = "user games API per UA")
 
->>>>>>> 6ec1a502
   private val GamesRateLimitGlobal = new lila.memo.RateLimit(
     credits = 10 * 1000,
     duration = 1 minute,
@@ -62,25 +59,6 @@
     val page = (getInt("page") | 1) max 1 min 200
     val nb = (getInt("nb") | 10) max 1 min 100
     val cost = page * nb + 10
-<<<<<<< HEAD
-    if (lila.common.HTTPRequest.isBot(ctx.req)) fuccess(none)
-    else GamesRateLimitGlobal("", cost = cost) {
-      GamesRateLimitPerIP(ctx.req.remoteAddress, cost = cost) {
-        lila.user.UserRepo named name flatMap {
-          _ ?? { user =>
-            gameApi.byUser(
-              user = user,
-              rated = getBoolOpt("rated"),
-              analysed = getBoolOpt("analysed"),
-              withAnalysis = getBool("with_analysis"),
-              withMoves = getBool("with_moves"),
-              withOpening = getBool("with_opening"),
-              withMoveTimes = getBool("with_movetimes"),
-              token = get("token"),
-              nb = nb,
-              page = page
-            ) map some
-=======
     GamesRateLimitPerIP(ctx.req.remoteAddress, cost = cost) {
       GamesRateLimitPerUA(~HTTPRequest.userAgent(ctx.req), cost = cost) {
         GamesRateLimitGlobal("", cost = cost) {
@@ -99,7 +77,6 @@
                 page = page
               ) map some
             }
->>>>>>> 6ec1a502
           }
         }
       }
