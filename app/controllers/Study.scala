--- conflicted
+++ resolved
@@ -201,7 +201,7 @@
   ): Fu[(WithChapter, JsData)] =
     for
       chapters <-
-        if sc.study.isRelay
+        if sc.study(isRelay)
         then env.study.chapterRepo.orderedMetadataExt(sc.study.id)
         else env.study.chapterRepo.orderedMetadataMin(sc.study.id)
       (study, resetToChapter) <- env.study.api.resetIfOld(sc.study, chapters)
@@ -236,26 +236,12 @@
     )
 
   def show(id: StudyId) = Open:
-<<<<<<< HEAD
     orRelayRedirect(id):
-      showQuery(env.study.api byIdWithChapter id)
+      showQuery(env.study.api.byIdWithChapter(id))
 
   def chapter(id: StudyId, chapterId: StudyChapterId) =
     Open:
       orRelayRedirect(id, chapterId.some):
-        env.study.api.byIdWithChapter(id, chapterId) flatMap:
-          case None =>
-            env.study.studyRepo.exists(id) flatMap:
-              if _ then Redirect(routes.Study.show(id))
-              else showQuery(fuccess(none))
-          case sc => showQuery(fuccess(sc))
-=======
-    orRelay(id):
-      showQuery(env.study.api.byIdWithChapter(id))
-
-  def chapter(id: StudyId, chapterId: StudyChapterId) =
-    Open:
-      orRelay(id, chapterId.some):
         env.study.api
           .byIdWithChapter(id, chapterId)
           .flatMap:
@@ -266,7 +252,6 @@
                   if _ then Redirect(routes.Study.show(id))
                   else showQuery(fuccess(none))
             case sc => showQuery(fuccess(sc))
->>>>>>> c9e0ab42
 
   def chapterMeta(id: StudyId, chapterId: StudyChapterId) = Open:
     env.study.chapterRepo
