--- conflicted
+++ resolved
@@ -251,17 +251,12 @@
 
   protected val unauthorizedApiResult = Unauthorized(Json.obj("error" -> "Login required"))
 
-<<<<<<< HEAD
-  protected def authorizationFailed(req: RequestHeader): Result =
-    Forbidden("no permission")
-=======
   protected def authorizationFailed(req: RequestHeader): Result = Forbidden("no permission")
 
   protected def ensureSessionId(req: RequestHeader)(res: Result): Result =
     req.session.data.contains(LilaCookie.sessionId).fold(
       res,
       res withCookies LilaCookie.makeSessionId(req))
->>>>>>> 6125ba6d
 
   protected def negotiate(html: => Fu[Result], api: Int => Fu[Result])(implicit ctx: Context): Fu[Result] =
     (lila.api.Mobile.Api.requestVersion(ctx.req) match {
