--- conflicted
+++ resolved
@@ -55,37 +55,16 @@
     Env.game.pgnDump(pov.game) zip
       (env.analyser get pov.game.id) zip
       (pov.game.tournamentId ?? lila.tournament.TournamentRepo.byId) zip
-<<<<<<< HEAD
-      Env.game.crosstableApi(pov.game) zip
       (GameRepo initialFen pov.game.id) zip
-      (ctx.isAuth ?? {
-        Env.chat.api.userChat find s"${pov.gameId}/w" map (_.forUser(ctx.me).some)
-      }) map {
-        case ((((((version, pgn), analysis), tour), crosstable), initialFen), chat) => {
-          val opening = gameOpening(pov.game)
-          val replay = chess.Replay(
-            pgn = pov.game.pgnMoves mkString " ",
-            initialFen = initialFen,
-            variant = pov.game.variant
-          ).toOption
-          Ok(html.analyse.replay(
-            pov,
-            Env.analyse.annotator(pgn, analysis, opening, pov.game.winnerColor, pov.game.status, pov.game.clock).toString,
-            opening,
-            analysis,
-            analysis filter (_.done) map { a => AdvantageChart(a.infoAdvices, pov.game.pgnMoves) },
-            version,
-            chat,
-            tour,
-            new TimeChart(pov.game, pov.game.pgnMoves),
-            crosstable,
-            replay))
-        }
-=======
       Env.game.crosstableApi(pov.game) flatMap {
-        case (((pgn, analysis), tour), crosstable) =>
+        case ((((pgn, analysis), tour), initialFen), crosstable) =>
           Env.api.roundApi.watcher(pov, Env.api.version, tv = none, analysis.map(pgn -> _)) map { data =>
             val opening = gameOpening(pov.game)
+            val replay = chess.Replay(
+              pgn = pov.game.pgnMoves mkString " ",
+              initialFen = initialFen,
+              variant = pov.game.variant
+            ).toOption
             Ok(html.analyse.replay(
               pov,
               data,
@@ -95,9 +74,9 @@
               analysis filter (_.done) map { a => AdvantageChart(a.infoAdvices, pov.game.pgnMoves) },
               tour,
               new TimeChart(pov.game, pov.game.pgnMoves),
-              crosstable))
+              crosstable,
+              replay))
           }
->>>>>>> d3276524
       }
 
   private def gameOpening(game: GameModel) =
