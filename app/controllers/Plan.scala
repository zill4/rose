package controllers

import play.api.libs.json.*
import play.api.mvc.*
import views.*

import java.util.Currency

import lila.app.{ *, given }
import lila.plan.{
  CreateStripeSession,
  CustomerInfo,
  Freq,
  Money,
  NextUrls,
  PayPalOrderId,
  PayPalSubscription,
  PayPalSubscriptionId,
  PlanCheckout,
  StripeCustomer,
  StripeCustomerId
}

final class Plan(env: Env) extends LilaController(env):

  private val logger = lila.log("plan")

  def index = Open:
    pageHit
    ctx.me.foldUse(indexAnon): me ?=>
      import lila.plan.PlanApi.SyncResult.*
      env.plan.api.sync(me).flatMap {
        case ReloadUser => Redirect(routes.Plan.index)
        case Synced(Some(patron), None, None) =>
          env.user.repo.email(me).flatMap { email =>
            renderIndex(email, patron.some)
          }
        case Synced(Some(patron), Some(stripeCus), _) => indexStripePatron(patron, stripeCus)
        case Synced(Some(patron), _, Some(payPalSub)) => indexPayPalPatron(patron, payPalSub)
        case _                                        => indexFreeUser
      }

  def list = Open:
    ctx.me.foldUse(Redirect(routes.Plan.index).toFuccess): me ?=>
      import lila.plan.PlanApi.SyncResult.*
      env.plan.api.sync(me).flatMap {
        case ReloadUser            => Redirect(routes.Plan.list)
        case Synced(Some(_), _, _) => indexFreeUser
        case _                     => Redirect(routes.Plan.index)
      }

  private def indexAnon(using Context) = renderIndex(email = none, patron = none)

  private def indexFreeUser(using ctx: Context, me: Me) =
    env.user.repo.email(me).flatMap { renderIndex(_, patron = none) }

  private def renderIndex(email: Option[EmailAddress], patron: Option[lila.plan.Patron])(using
      Context
  ): Fu[Result] =
    for
      recentIds <- env.plan.api.recentChargeUserIds
      bestIds   <- env.plan.api.topPatronUserIds
      _         <- env.user.lightUserApi.preloadMany(recentIds ::: bestIds)
      pricing   <- env.plan.priceApi.pricingOrDefault(myCurrency)
      page <- renderPage:
        html.plan.index(
          stripePublicKey = env.plan.stripePublicKey,
          payPalPublicKey = env.plan.payPalPublicKey,
          email = email,
          patron = patron,
          recentIds = recentIds,
          bestIds = bestIds,
          pricing = pricing
        )
<<<<<<< HEAD
    yield Ok(page).withHeaders(embedderPolicy.unsafe*)
=======
    yield Ok(page).withHeaders(crossOriginPolicy.unsafe*)
>>>>>>> cf71e63e

  private def indexStripePatron(patron: lila.plan.Patron, customer: StripeCustomer)(using
      ctx: Context,
      me: Me
  ) = for
    pricing <- env.plan.priceApi.pricingOrDefault(myCurrency)
    info    <- env.plan.api.stripe.customerInfo(me, customer)
    gifts   <- env.plan.api.giftsFrom(me)
    res <- info match
      case Some(info: CustomerInfo.Monthly) =>
        Ok.page(html.plan.indexStripe(me, patron, info, env.plan.stripePublicKey, pricing, gifts))

      case Some(CustomerInfo.OneTime(cus)) =>
        renderIndex(cus.email.map { EmailAddress(_) }, patron.some)
      case None =>
        env.user.repo.email(me).flatMap {
          renderIndex(_, patron.some)
        }
  yield res.withHeaders(embedderPolicy.unsafe*)

  private def indexPayPalPatron(patron: lila.plan.Patron, sub: PayPalSubscription)(using
      ctx: Context,
      me: Me
  ) =
    Ok.pageAsync {
      env.plan.api.giftsFrom(me).map { html.plan.indexPayPal(me, patron, sub, _) }
<<<<<<< HEAD
    }.map(_.withHeaders(embedderPolicy.unsafe*))
=======
    .map:
        _.withHeaders(crossOriginPolicy.unsafe*)
>>>>>>> cf71e63e

  private def myCurrency(using ctx: Context): Currency =
    get("currency")
      .flatMap(lila.plan.CurrencyApi.currencyOption)
      .getOrElse(
        env.plan.currencyApi.currencyByCountryCodeOrLang(
          env.security.geoIP(ctx.ip).flatMap(_.countryCode),
          ctx.lang
        )
      )

  def features = Open:
    pageHit
    Ok.page(html.plan.features())

  def switch = AuthBody { ctx ?=> me ?=>
    env.plan.priceApi.pricingOrDefault(myCurrency).flatMap { pricing =>
      lila.plan.Switch
        .form(pricing)
        .bindFromRequest()
        .fold(
          _ => funit,
          data => env.plan.api.switch(me, data.money)
        )
        .inject(Redirect(routes.Plan.index))
    }
  }

  def cancel = AuthBody { _ ?=> me ?=>
    env.plan.api.cancel(me).inject(Redirect(routes.Plan.index))
  }

  def thanks = Open:
    // wait for the payment data from stripe or paypal
    lila.common.LilaFuture.delay(2.seconds):
      for
        patron   <- ctx.me.so { env.plan.api.userPatron(_) }
        customer <- patron.so(env.plan.api.stripe.patronCustomer)
        gift     <- ctx.me.so { env.plan.api.recentGiftFrom(_) }
        page     <- renderPage(html.plan.thanks(patron, customer, gift))
      yield Ok(page)

  def webhook = AnonBodyOf(parse.json): body =>
    if req.headers.hasHeader("PAYPAL-TRANSMISSION-SIG")
    then env.plan.webhook.payPal(body).inject(Ok("kthxbye"))
    else env.plan.webhook.stripe(body).inject(Ok("kthxbye"))

  import lila.plan.StripeClient.{ StripeException, CantUseException }
  def badStripeApiCall: PartialFunction[Throwable, Result] = {
    case e @ CantUseException => BadRequest(jsonError(e.getMessage))
    case e: StripeException =>
      logger.error("Plan.stripeCheckout", e)
      BadRequest(jsonError("Stripe API call failed"))
  }

  private def createStripeSession(
      checkout: PlanCheckout,
      customerId: StripeCustomerId,
      giftTo: Option[lila.user.User]
  )(using ctx: Context, me: Me) = {
    for
      isLifetime <- env.plan.priceApi.isLifetime(checkout.money)
      data = CreateStripeSession(
        customerId,
        checkout,
        NextUrls(
          cancel = s"${env.net.baseUrl}${routes.Plan.index}",
          success = s"${env.net.baseUrl}${routes.Plan.thanks}"
        ),
        giftTo = giftTo,
        isLifetime = isLifetime,
        ip = ctx.ip
      )
      session <- env.plan.api.stripe.createSession(data)
    yield JsonOk(Json.obj("session" -> Json.obj("id" -> session.id.value)))
  }.recover(badStripeApiCall)

  def switchStripePlan(money: Money)(using me: Me) =
    env.plan.api
      .switch(me, money)
      .inject(jsonOkResult)
      .recover(badStripeApiCall)

  private val CheckoutRateLimit = lila.memo.RateLimit.composite[lila.core.net.IpAddress](
    key = "plan.checkout.ip"
  )(
    ("fast", 8, 10.minute),
    ("slow", 40, 1.day)
  )

  private val CaptureRateLimit = lila.memo.RateLimit.composite[lila.core.net.IpAddress](
    key = "plan.capture.ip"
  )(
    ("fast", 8, 10.minute),
    ("slow", 40, 1.day)
  )

  def stripeCheckout = AuthBody { ctx ?=> me ?=>
    CheckoutRateLimit(ctx.ip, rateLimited):
      env.plan.priceApi
        .pricingOrDefault(myCurrency)
        .flatMap: pricing =>
          env.plan.checkoutForm
            .form(pricing)
            .bindFromRequest()
            .fold(
              err =>
                logger.info(s"Plan.stripeCheckout 400: $err")
                BadRequest(jsonError(err.errors.map(_.message).mkString(", ")))
              ,
              data =>
                val checkout = data.fixFreq
                for
                  gifted   <- checkout.giftTo.filterNot(ctx.is).so(env.user.repo.enabledById)
                  customer <- env.plan.api.stripe.userCustomer(me)
                  session <- customer match
                    case Some(customer) if checkout.freq == Freq.Onetime =>
                      createStripeSession(checkout, customer.id, gifted)
                    case Some(customer) if customer.firstSubscription.isDefined =>
                      switchStripePlan(checkout.money)
                    case _ =>
                      env.plan.api.stripe
                        .makeCustomer(me, checkout)
                        .flatMap(customer => createStripeSession(checkout, customer.id, gifted))
                yield session
            )
  }

  def updatePayment = AuthBody { ctx ?=> me ?=>
    CaptureRateLimit(ctx.ip, rateLimited):
      env.plan.api.stripe.userCustomer(me).flatMap {
        _.flatMap(_.firstSubscription).map(_.copy(ip = ctx.ip.some)).so { sub =>
          env.plan.api.stripe
            .createPaymentUpdateSession(
              sub,
              NextUrls(
                cancel = s"${env.net.baseUrl}${routes.Plan.index}",
                success =
                  s"${env.net.baseUrl}${routes.Plan.updatePaymentCallback}?session={CHECKOUT_SESSION_ID}"
              )
            )
            .map(session => JsonOk(Json.obj("session" -> Json.obj("id" -> session.id.value))))
            .recover(badStripeApiCall)
        }
      }
  }

  def updatePaymentCallback = AuthBody { ctx ?=> me ?=>
    get("session").so { session =>
      env.plan.api.stripe.userCustomer(me).flatMap {
        _.flatMap(_.firstSubscription).so { sub =>
          env.plan.api.stripe.updatePaymentMethod(sub, session).inject(Redirect(routes.Plan.index))
        }
      }
    }
  }

  def payPalCheckout = AuthBody { ctx ?=> me ?=>
    CheckoutRateLimit(ctx.ip, rateLimited):
      env.plan.priceApi.pricingOrDefault(myCurrency).flatMap { pricing =>
        env.plan.checkoutForm
          .form(pricing)
          .bindFromRequest()
          .fold(
            err =>
              logger.info(s"Plan.payPalCheckout 400: $err")
              BadRequest(jsonError(err.errors.map(_.message).mkString(", ")))
            ,
            data =>
              val checkout = data.fixFreq
              if checkout.freq.renew then
                env.plan.api.payPal
                  .createSubscription(checkout, me)
                  .map: sub =>
                    JsonOk(Json.obj("subscription" -> Json.obj("id" -> sub.id.value)))
              else
                for
                  gifted <- checkout.giftTo.filterNot(ctx.is(_)).so(env.user.repo.enabledById)
                  // customer <- env.plan.api.userCustomer(me)
                  order <- env.plan.api.payPal.createOrder(checkout, me, gifted)
                yield JsonOk(Json.obj("order" -> Json.obj("id" -> order.id.value)))
          )
      }
  }

  def payPalCapture(orderId: String) = Auth { ctx ?=> me ?=>
    CaptureRateLimit(ctx.ip, rateLimited):
      get("sub")
        .map(PayPalSubscriptionId.apply)
        .match
          case None => env.plan.api.payPal.captureOrder(PayPalOrderId(orderId), ctx.ip)
          case Some(subId) =>
            env.plan.api.payPal.captureSubscription(PayPalOrderId(orderId), subId, me, ctx.ip)
        .inject(jsonOkResult)
  }

  // deprecated
  def payPalIpn = AnonBody:
    lila.plan.PlanForm.ipn
      .bindFromRequest()
      .fold(
        err =>
          if err.errors("txn_type").nonEmpty then
            logger.debug(s"Plan.payPalIpn ignore txn_type = ${err.data.get("txn_type")}")
            Ok
          else
            logger.error(s"Plan.payPalIpn invalid data ${err.toString}")
            BadRequest
        ,
        ipn =>
          env.plan.api.payPal
            .onLegacyCharge(
              ipn,
              ip = req.ipAddress,
              key = get("key") | "N/A"
            )
            .inject(Ok)
      )<|MERGE_RESOLUTION|>--- conflicted
+++ resolved
@@ -72,11 +72,7 @@
           bestIds = bestIds,
           pricing = pricing
         )
-<<<<<<< HEAD
-    yield Ok(page).withHeaders(embedderPolicy.unsafe*)
-=======
     yield Ok(page).withHeaders(crossOriginPolicy.unsafe*)
->>>>>>> cf71e63e
 
   private def indexStripePatron(patron: lila.plan.Patron, customer: StripeCustomer)(using
       ctx: Context,
@@ -95,20 +91,16 @@
         env.user.repo.email(me).flatMap {
           renderIndex(_, patron.some)
         }
-  yield res.withHeaders(embedderPolicy.unsafe*)
+  yield res
 
   private def indexPayPalPatron(patron: lila.plan.Patron, sub: PayPalSubscription)(using
       ctx: Context,
       me: Me
   ) =
-    Ok.pageAsync {
+    Ok.pageAsync:
       env.plan.api.giftsFrom(me).map { html.plan.indexPayPal(me, patron, sub, _) }
-<<<<<<< HEAD
-    }.map(_.withHeaders(embedderPolicy.unsafe*))
-=======
     .map:
         _.withHeaders(crossOriginPolicy.unsafe*)
->>>>>>> cf71e63e
 
   private def myCurrency(using ctx: Context): Currency =
     get("currency")
