--- conflicted
+++ resolved
@@ -20,14 +20,6 @@
     else core.Cron start env
   }
 
-<<<<<<< HEAD
-  override def onRouteRequest(req: RequestHeader): Option[Handler] = {
-    env.monitor.rpsProvider.countRequest()
-    env.security.firewall.requestHandler(req) orElse
-      env.i18n.requestHandler(req) orElse
-      super.onRouteRequest(req)
-  }
-=======
   override def onRouteRequest(req: RequestHeader): Option[Handler] = 
     if (env.ai.isServer) super.onRouteRequest(req)
     else {
@@ -36,7 +28,6 @@
       env.i18n.requestHandler(req) orElse 
       super.onRouteRequest(req)
     }
->>>>>>> 683ae742
 
   override def onHandlerNotFound(req: RequestHeader): Result = {
     controllers.Lobby handleNotFound req
