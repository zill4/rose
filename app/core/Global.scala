package lila
package core

import play.api.{ Application, GlobalSettings, Mode }
import play.api.mvc._
import play.api.mvc.Results._

object Global extends GlobalSettings {

  private[this] var coreEnv: CoreEnv = _

  def env = Option(coreEnv) err "The environment is not ready"

  override def onStart(app: Application) {

    coreEnv = CoreEnv(app)

    println("Configured as " + env.configName)

    if (env.ai.isServer) println("Running as AI server")
    else if (app.mode == Mode.Test) println("Running without cron")
    else core.Cron start env
  }

  override def onRouteRequest(req: RequestHeader): Option[Handler] = 
<<<<<<< HEAD
    if (env.ai.isServer) super.onRouteRequest(req)
=======
    if (env.ai.isServer) {
      if (req.path startsWith "/ai/") super.onRouteRequest(req)
      else Action(NotFound).some
    }
>>>>>>> a71d2beb
    else {
      env.monitor.rpsProvider.countRequest()
      env.security.firewall.requestHandler(req) orElse
      env.i18n.requestHandler(req) orElse 
      super.onRouteRequest(req)
    }

  override def onHandlerNotFound(req: RequestHeader): Result = 
    env.ai.isServer.fold(NotFound, controllers.Lobby handleNotFound req)
  

  override def onBadRequest(req: RequestHeader, error: String) = {
    BadRequest("Bad Request: " + error)
  }

  override def onError(request: RequestHeader, ex: Throwable) =
    Option(coreEnv).fold(_.app.mode, Mode.Prod) match {
      case Mode.Prod ⇒ InternalServerError(
        views.html.base.errorPage(ex)(http.Context(request, none))
      )
      case _ ⇒ super.onError(request, ex)
    }
}<|MERGE_RESOLUTION|>--- conflicted
+++ resolved
@@ -23,14 +23,10 @@
   }
 
   override def onRouteRequest(req: RequestHeader): Option[Handler] = 
-<<<<<<< HEAD
-    if (env.ai.isServer) super.onRouteRequest(req)
-=======
     if (env.ai.isServer) {
       if (req.path startsWith "/ai/") super.onRouteRequest(req)
       else Action(NotFound).some
     }
->>>>>>> a71d2beb
     else {
       env.monitor.rpsProvider.countRequest()
       env.security.firewall.requestHandler(req) orElse
