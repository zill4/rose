package lila
package setup

import http.Context
import game.{ DbGame, GameRepo, PgnRepo, Pov }
import user.User
import chess.{ Game, Board, Color ⇒ ChessColor }
import ai.Ai
import lobby.{ Hook, Fisherman }
import i18n.I18nDomain
import controllers.routes

import play.api.libs.json.{ Json, JsObject }
import scalaz.effects._

final class Processor(
    userConfigRepo: UserConfigRepo,
    anonConfigRepo: AnonConfigRepo,
    friendConfigMemo: FriendConfigMemo,
    gameRepo: GameRepo,
    pgnRepo: PgnRepo,
    fisherman: Fisherman,
    timelinePush: DbGame ⇒ IO[Unit],
    ai: () ⇒ Ai) extends core.Futuristic {

  def filter(config: FilterConfig)(implicit ctx: Context): IO[Unit] = 
    saveConfig(_ withFilter config)

  def ai(config: AiConfig)(implicit ctx: Context): IO[Pov] = for {
<<<<<<< HEAD
    _ ← ~(ctx.me map (user ⇒ configRepo.update(user)(_ withAi config)))
=======
    _ ← saveConfig(_ withAi config)
>>>>>>> b0e7900f
    pov = config.pov
    game = ctx.me.fold(pov.game)(user ⇒ pov.game.updatePlayer(pov.color, _ withUser user))
    _ ← gameRepo insert game
    _ ← gameRepo denormalize game
    _ ← timelinePush(game)
    pov2 ← game.player.isHuman.fold(
      io(pov),
      for {
        initialFen ← game.variant.standard.fold(
          io(none[String]),
          gameRepo initialFen game.id)
        pgnString ← pgnRepo get game.id
        aiResult ← { ai().play(game, pgnString, initialFen) map (_.err) }.toIo
        (newChessGame, move) = aiResult
        (progress, pgn) = game.update(newChessGame, move)
        _ ← gameRepo save progress
        _ ← pgnRepo.save(game.id, pgn)
      } yield pov withGame progress.game
    )
  } yield pov2

  def friend(config: FriendConfig)(implicit ctx: Context): IO[Pov] = for {
<<<<<<< HEAD
    _ ← ~(ctx.me map (user ⇒ configRepo.update(user)(_ withFriend config)))
=======
    _ ← saveConfig(_ withFriend config)
>>>>>>> b0e7900f
    pov = config.pov
    game = ctx.me.fold(pov.game)(user ⇒ pov.game.updatePlayer(pov.color, _ withUser user))
    _ ← gameRepo insert game
    _ ← gameRepo denormalize game // to get the initialFen before the game starts
    _ ← timelinePush(game)
    _ ← friendConfigMemo.set(pov.game.id, config)
  } yield pov

  def hook(config: HookConfig)(implicit ctx: Context): IO[Hook] = for {
<<<<<<< HEAD
    _ ← ~(ctx.me map { user ⇒ configRepo.update(user)(_ withHook config) })
=======
    _ ← saveConfig(_ withHook config)
>>>>>>> b0e7900f
    hook = config hook ctx.me
    _ ← fisherman add hook
  } yield hook

  def api(implicit ctx: Context): IO[JsObject] = {
    val domain = "http://" + I18nDomain(ctx.req.domain).commonDomain
    val config = ApiConfig
    val pov = config.pov
    val game = ctx.me.fold(pov.game)(user ⇒ pov.game.updatePlayer(pov.color, _ withUser user)).start
    import chess.Color._
    for {
      _ ← gameRepo insert game
      _ ← timelinePush(game)
    } yield Json.obj(
      White.name -> (domain + routes.Round.player(game fullIdOf White).url),
      Black.name -> (domain + routes.Round.player(game fullIdOf Black).url)
    )
  }

  private def saveConfig(map: UserConfig ⇒ UserConfig)(implicit ctx: Context): IO[Unit] =
    ctx.me.fold(
      user ⇒ userConfigRepo.update(user) _,
      anonConfigRepo.update(ctx.req) _
    )(map)

}<|MERGE_RESOLUTION|>--- conflicted
+++ resolved
@@ -27,11 +27,7 @@
     saveConfig(_ withFilter config)
 
   def ai(config: AiConfig)(implicit ctx: Context): IO[Pov] = for {
-<<<<<<< HEAD
-    _ ← ~(ctx.me map (user ⇒ configRepo.update(user)(_ withAi config)))
-=======
     _ ← saveConfig(_ withAi config)
->>>>>>> b0e7900f
     pov = config.pov
     game = ctx.me.fold(pov.game)(user ⇒ pov.game.updatePlayer(pov.color, _ withUser user))
     _ ← gameRepo insert game
@@ -54,11 +50,7 @@
   } yield pov2
 
   def friend(config: FriendConfig)(implicit ctx: Context): IO[Pov] = for {
-<<<<<<< HEAD
-    _ ← ~(ctx.me map (user ⇒ configRepo.update(user)(_ withFriend config)))
-=======
     _ ← saveConfig(_ withFriend config)
->>>>>>> b0e7900f
     pov = config.pov
     game = ctx.me.fold(pov.game)(user ⇒ pov.game.updatePlayer(pov.color, _ withUser user))
     _ ← gameRepo insert game
@@ -68,11 +60,7 @@
   } yield pov
 
   def hook(config: HookConfig)(implicit ctx: Context): IO[Hook] = for {
-<<<<<<< HEAD
-    _ ← ~(ctx.me map { user ⇒ configRepo.update(user)(_ withHook config) })
-=======
     _ ← saveConfig(_ withHook config)
->>>>>>> b0e7900f
     hook = config hook ctx.me
     _ ← fisherman add hook
   } yield hook
@@ -93,9 +81,6 @@
   }
 
   private def saveConfig(map: UserConfig ⇒ UserConfig)(implicit ctx: Context): IO[Unit] =
-    ctx.me.fold(
-      user ⇒ userConfigRepo.update(user) _,
-      anonConfigRepo.update(ctx.req) _
-    )(map)
+    ctx.me.fold(anonConfigRepo.update(ctx.req) _)(user ⇒ userConfigRepo.update(user) _)(map)
 
 }