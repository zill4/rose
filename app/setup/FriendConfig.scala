--- conflicted
+++ resolved
@@ -46,14 +46,9 @@
       clock = k,
       time = t,
       increment = i,
-<<<<<<< HEAD
       mode = m.fold(Mode.default)(Mode.orDefault),
-      color = Color(c) err "Invalid color " + c)
-=======
-      mode = m.fold(Mode.orDefault, Mode.default),
       color = Color(c) err "Invalid color " + c,
       fen = fen)
->>>>>>> b0e7900f
 
   val default = FriendConfig(
     variant = variantDefault,
