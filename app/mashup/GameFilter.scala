--- conflicted
+++ resolved
@@ -1,10 +1,7 @@
 package lila.app
 package mashup
 
-<<<<<<< HEAD
-=======
-import lila.common.paginator._
->>>>>>> 3ce449bf
+import lila.common.paginator.Paginator
 import lila.db.api.SortOrder
 import lila.game.{ Game, Query }
 import lila.user.User
@@ -57,8 +54,7 @@
       (info.user.count.draw > 0) option Draw,
       (info.nbPlaying > 0) option Playing,
       (info.nbBookmark > 0) option Bookmark,
-      (info.nbImported > 0) option Imported,
-      (info.user.count.game > 0) option Search
+      (info.nbImported > 0) option Imported
     ).flatten)
 
     val currentName = currentNameOption | info.hasSimul.fold(
