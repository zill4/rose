--- conflicted
+++ resolved
@@ -81,11 +81,7 @@
 
 object Query {
   
-<<<<<<< HEAD
-  import lila.app.core.Form._
-=======
   import lila.common.Form._
->>>>>>> 0c36e739
 
   val durations = options(List(1, 2, 3, 5, 10, 15, 20, 30), "%d minute{s}")
 
