package lila.app
package search

import play.api.data._
import play.api.data.Forms._
import scalaz.effects._
import org.joda.time.DateTime
import org.scala_tools.time.Imports._

import chess.{ Mode }

final class DataForm {

<<<<<<< HEAD
  import lila.app.core.Form._
=======
  import lila.common.Form._
>>>>>>> 0c36e739

  val search = Form(mapping(
    "players" -> mapping(
      "a" -> optional(nonEmptyText),
      "b" -> optional(nonEmptyText),
      "winner" -> optional(nonEmptyText)
    )(SearchPlayer.apply)(SearchPlayer.unapply),
    "variant" -> optional(numberIn(Query.variants)),
    "mode" -> optional(numberIn(Query.modes)),
    "opening" -> optional(stringIn(Query.openings)),
    "turnsMin" -> optional(numberIn(Query.turns)),
    "turnsMax" -> optional(numberIn(Query.turns)),
    "eloMin" -> optional(numberIn(Query.averageElos)),
    "eloMax" -> optional(numberIn(Query.averageElos)),
    "hasAi" -> optional(numberIn(Query.hasAis)),
    "aiLevelMin" -> optional(numberIn(Query.aiLevels)),
    "aiLevelMax" -> optional(numberIn(Query.aiLevels)),
    "durationMin" -> optional(numberIn(Query.durations)),
    "durationMax" -> optional(numberIn(Query.durations)),
    "dateMin" -> optional(stringIn(Query.dates)),
    "dateMax" -> optional(stringIn(Query.dates)),
    "status" -> optional(numberIn(Query.statuses)),
    "sort" -> mapping(
      "field" -> stringIn(Sorting.fields),
      "order" -> stringIn(Sorting.orders)
    )(SearchSort.apply)(SearchSort.unapply)
  )(SearchData.apply)(SearchData.unapply)) fill SearchData()
}

case class SearchData(
    players: SearchPlayer = SearchPlayer(),
    variant: Option[Int] = None,
    mode: Option[Int] = None,
    opening: Option[String] = None,
    turnsMin: Option[Int] = None,
    turnsMax: Option[Int] = None,
    eloMin: Option[Int] = None,
    eloMax: Option[Int] = None,
    hasAi: Option[Int] = None,
    aiLevelMin: Option[Int] = None,
    aiLevelMax: Option[Int] = None,
    durationMin: Option[Int] = None,
    durationMax: Option[Int] = None,
    dateMin: Option[String] = None,
    dateMax: Option[String] = None,
    status: Option[Int] = None,
    sort: SearchSort = SearchSort()) {

  lazy val query = Query(
    user1 = players.cleanA,
    user2 = players.cleanB,
    winner = players.cleanWinner,
    variant = variant,
    rated = mode flatMap Mode.apply map (_.rated),
    opening = opening map clean,
    turns = Range(turnsMin, turnsMax),
    averageElo = Range(eloMin, eloMax),
    hasAi = hasAi map (_ == 1),
    aiLevel = Range(aiLevelMin, aiLevelMax),
    duration = Range(durationMin, durationMax),
    date = Range(dateMin flatMap toDate, dateMax flatMap toDate),
    status = status,
    sorting = Sorting(sort.field, sort.order)
  )

  private def clean(s: String) = s.trim.toLowerCase

  private val DateDelta = """^(\d+)(\w)$""".r
  private def toDate(delta: String): Option[DateTime] = delta match {
    case DateDelta(n, "h") ⇒ parseIntOption(n) map (DateTime.now - _.hours)
    case DateDelta(n, "d") ⇒ parseIntOption(n) map (DateTime.now - _.days)
    case DateDelta(n, "w") ⇒ parseIntOption(n) map (DateTime.now - _.weeks)
    case DateDelta(n, "m") ⇒ parseIntOption(n) map (DateTime.now - _.months)
    case DateDelta(n, "y") ⇒ parseIntOption(n) map (DateTime.now - _.years)
    case _                 ⇒ None
  }
}

case class SearchPlayer(
    a: Option[String] = None,
    b: Option[String] = None,
    winner: Option[String] = None) {

  def cleanA = clean(a)
  def cleanB = clean(b)
  def cleanWinner = clean(winner) |> { w ⇒
    w filter List(a, b).flatten.contains
  }

  private def clean(s: Option[String]) =
    s map (_.trim.toLowerCase) filter (_.nonEmpty)
}

case class SearchSort(
  field: String = Sorting.default.field,
  order: String = Sorting.default.order)<|MERGE_RESOLUTION|>--- conflicted
+++ resolved
@@ -11,11 +11,7 @@
 
 final class DataForm {
 
-<<<<<<< HEAD
-  import lila.app.core.Form._
-=======
   import lila.common.Form._
->>>>>>> 0c36e739
 
   val search = Form(mapping(
     "players" -> mapping(
