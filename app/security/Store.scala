package lila
package security

import user.User

import play.api.mvc.RequestHeader
import com.mongodb.casbah.MongoCollection
import com.mongodb.casbah.query.Imports._
import org.joda.time.DateTime
import scalaz.effects._

case class UserSpy(
  ips: List[String], 
  uas: List[String],
  otherUsernames: Set[String])

private[security] final class Store(collection: MongoCollection) {

  def save(sessionId: String, username: String, req: RequestHeader) {
    collection += DBObject(
      "_id" -> sessionId,
      "user" -> normalize(username),
      "ip" -> ip(req),
      "ua" -> ua(req),
      "date" -> DateTime.now,
      "up" -> true)
  }

  def getUsername(sessionId: String): Option[String] = for {
    obj ← collection.findOneByID(
      sessionId,
      DBObject("user" -> true, "up" -> true))
    up ← obj.getAs[Boolean]("up")
    if up
    user ← obj.getAs[String]("user")
  } yield user

  def delete(sessionId: String) {
    collection.update(
      DBObject("_id" -> sessionId),
      $set(Seq("up" -> false)))
  }

  // useful when closing an account,
  // we want to logout too
  def deleteUsername(username: String): IO[Unit] = io {
    collection.update(
      DBObject("user" -> normalize(username)),
<<<<<<< HEAD
      $set(Seq("up" -> false)))
=======
      $set("up" -> false),
      upsert = false,
      multi = true)
>>>>>>> b0e7900f
  }

  def userSpy(username: String): IO[UserSpy] = io {
    collection.find(DBObject("user" -> normalize(username))).toList
  } map { objs ⇒
    UserSpy(
      ips = objs.map(_.getAs[String]("ip")).flatten.distinct,
      uas = objs.map(_.getAs[String]("ua")).flatten.distinct,
      otherUsernames = explore(normalize(username))
    )
  }

  private def explore(username: String, withKnown: Set[String] = Set.empty): Set[String] = {
    val known = withKnown + username
    val children = newSiblings(username, known)
    children.foldLeft(children) {
      case (siblings, child) ⇒ siblings ++ explore(child, known ++ siblings)
    }
  }

  private def newSiblings(username: String, without: Set[String]): Set[String] =
    userIps(username).flatMap(usernamesByIp) diff without

  private def userIps(username: String): Set[String] =
    collection.find(
      DBObject("user" -> normalize(username)),
      DBObject("ip" -> true)
    ).toList.map(_.getAs[String]("ip")).flatten.toSet

  private def usernamesByIp(ip: String): Set[String] =
    collection.find(
      DBObject("ip" -> ip),
      DBObject("user" -> true)
    ).toList.map(_.getAs[String]("user")).flatten.toSet

  private def ip(req: RequestHeader) = req.remoteAddress

  private def ua(req: RequestHeader) = req.headers.get("User-Agent") | "?"

  private def normalize(username: String) = username.toLowerCase
}<|MERGE_RESOLUTION|>--- conflicted
+++ resolved
@@ -46,13 +46,9 @@
   def deleteUsername(username: String): IO[Unit] = io {
     collection.update(
       DBObject("user" -> normalize(username)),
-<<<<<<< HEAD
-      $set(Seq("up" -> false)))
-=======
-      $set("up" -> false),
+      $set(Seq("up" -> false)),
       upsert = false,
       multi = true)
->>>>>>> b0e7900f
   }
 
   def userSpy(username: String): IO[UserSpy] = io {
