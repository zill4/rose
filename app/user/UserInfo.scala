package lila
package user

import chess.{ EloCalculator, Color }
import game.{ GameRepo, DbGame }
import http.Context
import bookmark.BookmarkApi
import security.UserSpy

import scalaz.effects._

case class UserInfo(
    user: User,
    rank: Option[(Int, Int)],
    nbPlaying: Int,
    nbWithMe: Option[Int],
    nbBookmark: Int,
    eloWithMe: Option[List[(String, Int)]],
    eloChart: Option[EloChart],
    spy: Option[UserSpy]) {

  def nbRated = user.nbRatedGames

  def percentRated: Int = math.round(nbRated / user.nbGames.toFloat * 100)
}

object UserInfo {

  private val rankMinElo = 1700

  def apply(
    userRepo: UserRepo,
    countUsers: () ⇒ Int,
    gameRepo: GameRepo,
    eloCalculator: EloCalculator,
    eloChartBuilder: User ⇒ IO[Option[EloChart]])(
      user: User,
      bookmarkApi: BookmarkApi,
      userSpy: Option[String ⇒ IO[UserSpy]],
      ctx: Context): IO[UserInfo] = for {
    rank ← (user.elo >= rankMinElo).fold(
      userRepo rank user map { rank ⇒
        Some(rank -> countUsers())
      },
      io(None))
    nbPlaying ← (ctx is user).fold(
      gameRepo count (_ notFinished user) map (_.some),
      io(none)
    )
<<<<<<< HEAD
    nbWithMe ← ~(ctx.me filter (user!=) map { me ⇒ 
      gameRepo count (_.opponents(user, me)) map (_.some)
    })
=======
    nbWithMe ← ~ctx.me.filter(user!=).map(me ⇒ gameRepo count (_.opponents(user, me)) map (_.some))
>>>>>>> b0e7900f
    nbBookmark = bookmarkApi countByUser user
    eloChart ← eloChartBuilder(user)
    eloWithMe = ctx.me.filter(user!=) map { me ⇒
      List(
        "win" -> eloCalculator.diff(me, user, Color.White.some),
        "draw" -> eloCalculator.diff(me, user, None),
        "loss" -> eloCalculator.diff(me, user, Color.Black.some))
    }
    spy ← ~(userSpy map (_(user.id) map (_.some))): IO[Option[UserSpy]]
  } yield new UserInfo(
    user = user,
    rank = rank,
    nbPlaying = nbPlaying | 0,
    nbWithMe = nbWithMe,
    nbBookmark = nbBookmark,
    eloWithMe = eloWithMe,
    eloChart = eloChart,
    spy = spy)
}<|MERGE_RESOLUTION|>--- conflicted
+++ resolved
@@ -47,13 +47,7 @@
       gameRepo count (_ notFinished user) map (_.some),
       io(none)
     )
-<<<<<<< HEAD
-    nbWithMe ← ~(ctx.me filter (user!=) map { me ⇒ 
-      gameRepo count (_.opponents(user, me)) map (_.some)
-    })
-=======
     nbWithMe ← ~ctx.me.filter(user!=).map(me ⇒ gameRepo count (_.opponents(user, me)) map (_.some))
->>>>>>> b0e7900f
     nbBookmark = bookmarkApi countByUser user
     eloChart ← eloChartBuilder(user)
     eloWithMe = ctx.me.filter(user!=) map { me ⇒
