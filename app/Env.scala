--- conflicted
+++ resolved
@@ -83,11 +83,8 @@
       Env.push, // required to load the actor
       Env.perfStat, // required to load the actor
       Env.slack, // required to load the actor
-<<<<<<< HEAD
-      Env.challenge // required to load the actor
-=======
+      Env.challenge, // required to load the actor
       Env.explorer // required to load the actor
->>>>>>> dc081238
     )
     play.api.Logger("boot").info("Preloading complete")
   }
@@ -153,9 +150,6 @@
   def push = lila.push.Env.current
   def perfStat = lila.perfStat.Env.current
   def slack = lila.slack.Env.current
-<<<<<<< HEAD
   def challenge = lila.challenge.Env.current
-=======
   def explorer = lila.explorer.Env.current
->>>>>>> dc081238
 }