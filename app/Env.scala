package lila.app

import akka.actor._
import com.typesafe.config.Config
import scala.concurrent.duration._

final class Env(
    config: Config,
    val scheduler: lila.common.Scheduler,
    system: ActorSystem,
    appPath: String) {

  val CliUsername = config getString "cli.username"

  private val RendererName = config getString "app.renderer.name"
  private val WebPath = config getString "app.web_path"

  lazy val bus = lila.common.Bus(system)

  lazy val preloader = new mashup.Preload(
    tv = Env.tv.tv,
    leaderboard = Env.user.cached.topWeek,
    tourneyWinners = Env.tournament.winners.scheduled,
    timelineEntries = Env.timeline.entryRepo.userEntries _,
    dailyPuzzle = tryDailyPuzzle,
    streamsOnAir = () => Env.tv.streamsOnAir.all,
    countRounds = Env.round.count,
    lobbyApi = Env.api.lobbyApi,
    getPlayban = Env.playban.api.currentBan _,
    lightUser = Env.user.lightUser)

  lazy val userInfo = mashup.UserInfo(
    bookmarkApi = Env.bookmark.api,
    relationApi = Env.relation.api,
    trophyApi = Env.user.trophyApi,
    gameCached = Env.game.cached,
    crosstableApi = Env.game.crosstableApi,
    postApi = Env.forum.postApi,
    studyRepo = Env.study.studyRepo,
    getRatingChart = Env.history.ratingChartApi.apply,
    getRanks = Env.user.cached.ranking.getAll,
    isHostingSimul = Env.simul.isHosting,
    isStreamer = Env.tv.isStreamer.apply,
    insightShare = Env.insight.share,
    getPlayTime = Env.game.playTime.apply,
    completionRate = Env.playban.api.completionRate) _

  private def tryDailyPuzzle(): Fu[Option[lila.puzzle.DailyPuzzle]] =
    scala.concurrent.Future {
      Env.puzzle.daily()
    }.flatMap(identity).withTimeoutDefault(100 millis, none)(system) recover {
      case e: Exception =>
        lila.log("preloader").warn("daily puzzle", e)
        none
    }

  system.actorOf(Props(new actor.Renderer), name = RendererName)

  lila.log.boot.info("Preloading modules")
  lila.common.Chronometer.syncEffect(List(Env.socket,
    Env.site,
    Env.tournament,
    Env.lobby,
    Env.game,
    Env.setup,
    Env.round,
    Env.team,
    Env.message,
    Env.timeline,
    Env.gameSearch,
    Env.teamSearch,
    Env.forumSearch,
    Env.relation,
    Env.report,
    Env.bookmark,
    Env.pref,
    Env.chat,
    Env.puzzle,
    Env.tv,
    Env.blog,
    Env.video,
    Env.playban, // required to load the actor
    Env.shutup, // required to load the actor
    Env.insight, // required to load the actor
    Env.worldMap, // required to load the actor
    Env.push, // required to load the actor
    Env.perfStat, // required to load the actor
    Env.slack, // required to load the actor
    Env.challenge, // required to load the actor
    Env.explorer, // required to load the actor
    Env.fishnet, // required to schedule the cleaner
    Env.notifyModule, // required to load the actor
    Env.plan, // required to load the actor
    Env.studySearch, // required to load the actor
    Env.event // required to load the actor
  )) { lap =>
    lila.log("boot").info(s"${lap.millis}ms Preloading complete")
  }

  scheduler.once(5 seconds) {
    Env.slack.api.publishRestart
  }
}

object Env {

  lazy val current = "app" boot new Env(
    config = lila.common.PlayApp.loadConfig,
    scheduler = lila.common.PlayApp.scheduler,
    system = lila.common.PlayApp.system,
    appPath = lila.common.PlayApp withApp (_.path.getCanonicalPath))

  def api = lila.api.Env.current
  def db = lila.db.Env.current
  def user = lila.user.Env.current
  def security = lila.security.Env.current
  def hub = lila.hub.Env.current
  def socket = lila.socket.Env.current
  def message = lila.message.Env.current
  def i18n = lila.i18n.Env.current
  def game = lila.game.Env.current
  def bookmark = lila.bookmark.Env.current
  def search = lila.search.Env.current
  def gameSearch = lila.gameSearch.Env.current
  def timeline = lila.timeline.Env.current
  def forum = lila.forum.Env.current
  def forumSearch = lila.forumSearch.Env.current
  def team = lila.team.Env.current
  def teamSearch = lila.teamSearch.Env.current
  def analyse = lila.analyse.Env.current
  def mod = lila.mod.Env.current
  def notifyModule = lila.notify.Env.current
  def site = lila.site.Env.current
  def round = lila.round.Env.current
  def lobby = lila.lobby.Env.current
  def setup = lila.setup.Env.current
  def importer = lila.importer.Env.current
  def tournament = lila.tournament.Env.current
  def simul = lila.simul.Env.current
  def relation = lila.relation.Env.current
  def report = lila.report.Env.current
  def pref = lila.pref.Env.current
  def chat = lila.chat.Env.current
  def puzzle = lila.puzzle.Env.current
  def coordinate = lila.coordinate.Env.current
  def tv = lila.tv.Env.current
  def blog = lila.blog.Env.current
  def qa = lila.qa.Env.current
  def history = lila.history.Env.current
  def worldMap = lila.worldMap.Env.current
  def opening = lila.opening.Env.current
  def video = lila.video.Env.current
  def playban = lila.playban.Env.current
  def shutup = lila.shutup.Env.current
  def insight = lila.insight.Env.current
  def push = lila.push.Env.current
  def perfStat = lila.perfStat.Env.current
  def slack = lila.slack.Env.current
  def challenge = lila.challenge.Env.current
  def explorer = lila.explorer.Env.current
  def fishnet = lila.fishnet.Env.current
  def study = lila.study.Env.current
  def studySearch = lila.studySearch.Env.current
  def learn = lila.learn.Env.current
  def plan = lila.plan.Env.current
<<<<<<< HEAD
  def coach = lila.coach.Env.current
=======
  def event = lila.event.Env.current
>>>>>>> 5c8c3090
}<|MERGE_RESOLUTION|>--- conflicted
+++ resolved
@@ -163,9 +163,6 @@
   def studySearch = lila.studySearch.Env.current
   def learn = lila.learn.Env.current
   def plan = lila.plan.Env.current
-<<<<<<< HEAD
+  def event = lila.event.Env.current
   def coach = lila.coach.Env.current
-=======
-  def event = lila.event.Env.current
->>>>>>> 5c8c3090
 }