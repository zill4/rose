--- conflicted
+++ resolved
@@ -23,11 +23,7 @@
 
   def apply(req: RequestHeader): EmbedConfig =
     EmbedConfig(
-<<<<<<< HEAD
       bg = get("bg", req).filterNot("auto".==) | "system",
-=======
-      bg = get("bg", req).filterNot("auto".==) | "dark",
->>>>>>> 4dc756ce
       board = lila.pref.Theme(~get("theme", req)).cssClass,
       pieceSet = lila.pref.PieceSet(~get("pieceSet", req)),
       lang = lila.i18n.I18nLangPicker(req, none),
