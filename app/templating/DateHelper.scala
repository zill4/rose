--- conflicted
+++ resolved
@@ -36,19 +36,14 @@
   def showDate(date: DateTime)(implicit ctx: Context): String =
     dateFormatter(ctx) print date
 
-<<<<<<< HEAD
   def isoDate(date: DateTime): String = isoFormatter print date
 
   def momentFormat(date: DateTime, format: String = "calendar") = Html {
     s"""<time class="moment" datetime="${isoFormatter print date}" data-format="$format"></time>"""
   }
 
-  def timeago(date: DateTime)(implicit ctx: Context) = Html {
-    s"""<time class="timeago" datetime="${isoFormatter print date}">${showDateTime(date)}</time>"""
-=======
   def timeago(date: DateTime)(implicit ctx: Context): Html = Html {
     s"""<time class="timeago" datetime="${isoFormatter print date}"></time>"""
->>>>>>> ff66542d
   }
 
   def timeagoLocale(implicit ctx: Context): Option[String] =
