--- conflicted
+++ resolved
@@ -107,11 +107,7 @@
       params: String = "",
       modIcon: Boolean = false
   )(implicit ctx: Lang): Tag =
-<<<<<<< HEAD
-    userIdOption.flatMap(lightUser).fold[Tag](span(cls := cssClass, User.anonymous)) { user =>
-=======
     userIdOption.flatMap(lightUser).fold[Tag](anonUserSpan(cssClass, modIcon)) { user =>
->>>>>>> c1de5017
       userIdNameLink(
         userId = user.id,
         username = user.name,
