package lila
package templating

import java.text.SimpleDateFormat
import java.util.Date
import org.apache.commons.lang3.StringEscapeUtils.escapeXml
import play.api.templates.Html
import java.util.regex.Matcher.quoteReplacement

trait StringHelper {

  def netDomain: String

  val slugify = core.String.slugify _

  def shorten(text: String, length: Int, sep: String = " [...]"): String = {
    val t = text.replace("\n", " ")
    if (t.size > (length + sep.size)) (t take length) ++ sep
    else t
  }

  def shortenWithBr(text: String, length: Int) = Html {
    nl2br(escape(text).take(length)).replace("<br /><br />", "<br />")
  }

  def pluralize(s: String, n: Int) = "%d %s%s".format(n, s, if (n > 1) "s" else "")

  def autoLink(text: String) = Html { (nl2br _ compose addLinks _ compose escape _)(text) }

  // the replace quot; -> " is required
  // to avoid issues caused by addLinks
  // when an url is surrounded by quotes
  def escape(text: String) = escapeXml(text).replace("&quot;", "\"")

  def nl2br(text: String) = text.replace("\r\n", "<br />").replace("\n", "<br />")

  private val urlRegex = """(?i)\b((?:https?://|www\d{0,3}[.]|[a-z0-9.\-]+[.][a-z]{2,4}/)(?:[^\s()<>]+|\(([^\s()<>]+|(\([^\s()<>]+\)))*\))+(?:\(([^\s()<>]+|(\([^\s()<>]+\)))*\)|[^\s`!()\[\]{};:'".,<>?«»“”‘’]))""".r

  def addLinks(text: String) = urlRegex.replaceAllIn(text, m ⇒ "<a href='%s'>%s</a>".format(
    (prependHttp _ compose delocalize _ compose quoteReplacement _)(m group 1),
    (delocalize _ compose quoteReplacement _)(m group 1)
  ))

  private def prependHttp(url: String): String = 
    url startsWith "http" fold(url, "http://" + url)

  private val delocalizeRegex = ("""\w+\.""" + quoteReplacement(netDomain)).r

  private def delocalize(url: String) = delocalizeRegex.replaceAllIn(url, netDomain)

  def showNumber(n: Int): String = (n > 0).fold("+" + n, n.toString)

<<<<<<< HEAD
  implicit def lilaRichString(str: String) = new {
    def active(other: String, one: String = "active") = 
      (str == other).fold(one, "")
=======
  implicit def richString(str: String) = new {
    def active(other: String, then: String = "active") =
      (str == other).fold(then, "")
>>>>>>> b0e7900f
  }

  def strong(x: Int): String = strong(x.toString)
  def strong(x: String): String = "<strong>" + x + "</strong>"
}<|MERGE_RESOLUTION|>--- conflicted
+++ resolved
@@ -50,15 +50,8 @@
 
   def showNumber(n: Int): String = (n > 0).fold("+" + n, n.toString)
 
-<<<<<<< HEAD
   implicit def lilaRichString(str: String) = new {
-    def active(other: String, one: String = "active") = 
-      (str == other).fold(one, "")
-=======
-  implicit def richString(str: String) = new {
-    def active(other: String, then: String = "active") =
-      (str == other).fold(then, "")
->>>>>>> b0e7900f
+    def active(other: String, one: String = "active") = if (str == other) one else ""
   }
 
   def strong(x: Int): String = strong(x.toString)
