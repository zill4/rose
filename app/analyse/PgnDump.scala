package lila
package analyse

import chess.format.Forsyth
import chess.format.pgn
import chess.format.pgn.{ Pgn, Tag }
import game.{ DbGame, DbPlayer, GameRepo }
import user.{ User, UserRepo }

import org.joda.time.format.DateTimeFormat
import scalaz.effects._

final class PgnDump(
    gameRepo: GameRepo,
    analyser: Analyser,
    userRepo: UserRepo) {

  import PgnDump._

  def >>(game: DbGame): IO[Pgn] = for {
    ts ← tags(game)
    pgnObj = Pgn(ts, turns(game))
    analysis ← analyser get game.id
  } yield analysis.fold(Annotator(pgnObj, _), pgnObj)

  def filename(game: DbGame): IO[String] = for {
    whiteUser ← user(game.whitePlayer)
    blackUser ← user(game.blackPlayer)
  } yield "lichess_pgn_%s_%s_vs_%s.%s.pgn".format(
    game.createdAt.fold(dateFormat.print, "_"),
    player(game.whitePlayer, whiteUser),
    player(game.blackPlayer, blackUser),
    game.id)

  private val baseUrl = "http://lichess.org/"
  private val dateFormat = DateTimeFormat forPattern "yyyy-MM-dd";

  private def elo(p: DbPlayer) = p.elo.fold(_.toString, "?")

  private def user(p: DbPlayer): IO[Option[User]] = p.userId.fold(
    userRepo.byId,
    io(none))

<<<<<<< HEAD
  def player(p: DbPlayer, u: Option[User]) = p.aiLevel.fold(
=======
  private def player(p: DbPlayer, u: Option[User]) = p.aiLevel.fold(
>>>>>>> a71d2beb
    "AI level " + _,
    u.fold(_.username, "Anonymous"))

  private def tags(game: DbGame): IO[List[Tag]] = for {
    whiteUser ← user(game.whitePlayer)
    blackUser ← user(game.blackPlayer)
    initialFen ← game.variant.standard.fold(io(none), gameRepo initialFen game.id)
  } yield List(
    Tag(_.Event, game.rated.fold("Rated game", "Casual game")),
    Tag(_.Site, baseUrl + game.id),
    Tag(_.Date, game.createdAt.fold(dateFormat.print, "?")),
    Tag(_.White, player(game.whitePlayer, whiteUser)),
    Tag(_.Black, player(game.blackPlayer, blackUser)),
    Tag(_.Result, result(game)),
    Tag("WhiteElo", elo(game.whitePlayer)),
    Tag("BlackElo", elo(game.blackPlayer)),
    Tag("PlyCount", game.turns),
    Tag(_.Variant, game.variant.name)
  ) ::: game.variant.standard.fold(Nil, List(
      Tag(_.FEN, initialFen | "?"),
      Tag("SetUp", "1")
    ))

  private def turns(game: DbGame): List[pgn.Turn] =
    (game.pgnList grouped 2).zipWithIndex.toList map {
      case (moves, index) ⇒ pgn.Turn(
        number = index + 1,
        white = moves.headOption map { pgn.Move(_) },
        black = moves.tail.headOption map { pgn.Move(_) })
    }
}

object PgnDump {

  def result(game: DbGame) = game.finished.fold(
    game.winnerColor.fold(
      color ⇒ color.white.fold("1-0", "0-1"),
      "1/2-1/2"),
    "*")
}<|MERGE_RESOLUTION|>--- conflicted
+++ resolved
@@ -41,11 +41,7 @@
     userRepo.byId,
     io(none))
 
-<<<<<<< HEAD
-  def player(p: DbPlayer, u: Option[User]) = p.aiLevel.fold(
-=======
   private def player(p: DbPlayer, u: Option[User]) = p.aiLevel.fold(
->>>>>>> a71d2beb
     "AI level " + _,
     u.fold(_.username, "Anonymous"))
 
