--- conflicted
+++ resolved
@@ -331,10 +331,6 @@
               s"${pref.currentBg} ${current2dTheme.cssClass} ${pref.currentTheme3d.cssClass} ${pref.currentPieceSet3d.toString} coords-${pref.coordsClass}"
             List(
               baseClass              -> true,
-<<<<<<< HEAD
-              "dark-board"           -> (pref.bg == lila.pref.Pref.Bg.DARKBOARD),
-=======
->>>>>>> 780263f5
               "simple-board"         -> pref.simpleBoard,
               "piece-letter"         -> pref.pieceNotationIsLetter,
               "blind-mode"           -> ctx.blind,
