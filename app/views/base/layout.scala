--- conflicted
+++ resolved
@@ -126,12 +126,11 @@
         charset,
         responsive option viewport,
         metaCsp(csp),
-<<<<<<< HEAD
-        if (isProd) frag(
+        if (isProd && !isStage) frag(
           st.headTitle(fullTitle | s"$title • lichess.org"),
           !responsive option fontStylesheets
         )
-        else st.headTitle(s"[dev] ${fullTitle | s"$title • lichess.org"}"),
+        else st.headTitle(s"[dev] ${fullTitle | s"$title • lichess.dev"}"),
         if (responsive) frag(
           responsiveCssTag("site"),
           ctx.pref.is3d option responsiveCssTag("board-3d")
@@ -145,16 +144,6 @@
           ctx.zoom ifTrue zoomable map { z =>
             zoomStyle(z / 100f, ctx.pref.is3d)
           }
-=======
-        if (isProd && !isStage) frag(
-          titleTag(fullTitle | s"$title • lichess.org"),
-          fontStylesheets
-        )
-        else frag(
-          titleTag(s"[dev] ${fullTitle | s"$title • lichess.dev"}"),
-          cssAt("offline/font.noto.css"),
-          cssAt("offline/font.roboto.mono.css")
->>>>>>> a14d3fd1
         ),
         ctx.pref.coords == 1 option cssTag("board.coords.inner.css"),
         ctx.pageData.inquiry.isDefined option cssTag("inquiry.css"),
@@ -304,7 +293,7 @@
               if (ctx.kid) span(title := trans.kidMode.txt(), cls := "kiddo")("😊")
               else ctx.isBot option botImage,
               "lichess",
-              span(if (isProd) ".org" else " dev")
+              span(if (isProd && !isStage) ".org" else ".dev")
             )
           ),
           topmenu()
