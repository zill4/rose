--- conflicted
+++ resolved
@@ -45,24 +45,10 @@
               else trans.nbGames(perf.nb, perf.nb.localize)
             )
           ),
-<<<<<<< HEAD
           rankMap.fold(rankUnavailable) { ranks =>
             ranks.get(perfType.key) map { rank =>
-              span(cls := "rank", title := trans.rankIsUpdatedEveryXMinutes.txt(15))(trans.rankX(rank.localize))
+              span(cls := "rank", title := trans.rankIsUpdatedEveryNbMinutes.pluralSameTxt(15))(trans.rankX(rank.localize))
             }
-=======
-          " ",
-          span(
-            if (perfType.key == "puzzle") trans.nbPuzzles(perf.nb, perf.nb.localize)
-            else trans.nbGames(perf.nb, perf.nb.localize)
-          ),
-          " ",
-          showProgress(perf.progress, withTitle = false)
-        ),
-        rankMap.fold(rankUnavailable) { ranks =>
-          ranks.get(perfType.key) map { rank =>
-            span(cls := "rank", title := trans.rankIsUpdatedEveryNbMinutes.pluralSameTxt(15))(trans.rankX(rank.localize))
->>>>>>> d228fdcd
           }
         ),
         isGame option iconTag("G")
