package views.html.lobby

import play.api.libs.json.{ Json, JsObject }

import lila.api.Context
import lila.app.templating.Environment._
import lila.app.ui.ScalatagsTemplate._
import lila.common.HTTPRequest
import lila.common.String.html.safeJsonValue
import lila.game.Pov

import controllers.routes

object home {

  def apply(
    data: JsObject,
    userTimeline: Vector[lila.timeline.Entry],
    forumRecent: List[lila.forum.MiniForumPost],
    tours: List[lila.tournament.Tournament],
    events: List[lila.event.Event],
    simuls: List[lila.simul.Simul],
    featured: Option[lila.game.Game],
    leaderboard: List[lila.user.User.LightPerf],
    tournamentWinners: List[lila.tournament.Winner],
    puzzle: Option[lila.puzzle.DailyPuzzle],
    streams: lila.streamer.LiveStreams.WithTitles,
    lastPost: List[lila.blog.MiniPost],
    playban: Option[lila.playban.TempBan],
    currentGame: Option[lila.app.mashup.Preload.CurrentGame],
    nbRounds: Int,
    blindGames: List[Pov] // only in blind mode
  )(implicit ctx: Context) = views.html.base.layout(
    title = "",
    fullTitle = Some {
      s"lichess.${if (isProd && !isStage) "org" else "dev"} • ${trans.freeOnlineChess.txt()}"
    },
    moreJs = frag(
      jsAt(s"compiled/lichess.lobby${isProd ?? (".min")}.js", defer = true),
      embedJsUnsafe(
        s"""lichess=window.lichess||{};customWS=true;lichess_lobby=${
          safeJsonValue(Json.obj(
            "data" -> data,
            "playban" -> playban.map { pb =>
              Json.obj(
                "minutes" -> pb.mins,
                "remainingSeconds" -> (pb.remainingSeconds + 3)
              )
            },
            "i18n" -> i18nJsObject(translations)
          ))
        }"""
      )
    ),
    moreCss = cssTag("lobby"),
    chessground = false,
    openGraph = lila.app.ui.OpenGraph(
      image = staticUrl("images/large_tile.png").some,
      title = "The best free, adless Chess server",
      url = netBaseUrl,
      description = trans.siteDescription.txt()
    ).some,
    deferJs = true
  ) {
      main(cls := List(
        "lobby" -> true,
        "lobby-nope" -> (playban.isDefined || currentGame.isDefined)
      ))(
        div(cls := "lobby__table")(
          div(cls := "lobby__start")(
            ctx.blind option h2("Play"),
            a(href := routes.Setup.hookForm, cls := List(
              "button button-metal config_hook" -> true,
              "disabled" -> (playban.isDefined || currentGame.isDefined || ctx.isBot)
            ), trans.createAGame()),
            a(href := routes.Setup.friendForm(none), cls := List(
              "button button-metal config_friend" -> true,
              "disabled" -> currentGame.isDefined
            ), trans.playWithAFriend()),
            a(href := routes.Setup.aiForm, cls := List(
              "button button-metal config_ai" -> true,
              "disabled" -> currentGame.isDefined
            ), trans.playWithTheMachine())
          ),
          div(cls := "lobby__counters")(
            ctx.blind option h2("Counters"),
            a(id := "nb_connected_players", href := ctx.noBlind.option(routes.User.list.toString))(trans.nbPlayers(nbPlayersPlaceholder)),
            a(id := "nb_games_in_play", href := ctx.noBlind.option(routes.Tv.games.toString))(
              trans.nbGamesInPlay.plural(nbRounds, strong(nbRounds.localize))
            )
          )
        ),
        currentGame.map(bits.currentGameInfo) orElse
          playban.map(bits.playbanInfo) getOrElse {
            if (ctx.blind) blindLobby(blindGames)
            else bits.lobbyApp
          },
        div(cls := "lobby__side")(
          ctx.blind option h2("Highlights"),
          ctx.noKid option st.section(cls := "lobby__streams")(views.html.streamer.bits liveStreams streams),
          div(cls := "lobby__spotlights")(
            events.map(bits.spotlight),
            !ctx.isBot option frag(
              lila.tournament.Spotlight.select(tours, ctx.me, 3 - events.size) map { views.html.tournament.homepageSpotlight(_) },
              simuls.find(_.spotlightable).filter(lila.simul.Env.current.featurable).headOption map views.html.simul.bits.homepageSpotlight
            )
          ),
          ctx.me map { u =>
            div(cls := "timeline", dataHref := routes.Timeline.home)(
              ctx.blind option h2("Timeline"),
              views.html.timeline entries userTimeline,
              // userTimeline.size >= 8 option
<<<<<<< HEAD
              if (userTimeline.size > 0) a(cls := "more", href := routes.Timeline.home)(trans.more(), " »")
=======
              userTimeline.nonEmpty option a(cls := "more", href := routes.Timeline.home)(trans.more(), " »")
>>>>>>> 02beb6c5
            )
          } getOrElse div(cls := "about-side")(
            ctx.blind option h2("About"),
            trans.xIsAFreeYLibreOpenSourceChessServer("Lichess", a(cls := "blue", href := routes.Plan.features)(trans.really.txt())),
            " ",
            a(href := "/about")(trans.aboutX("Lichess"), "...")
          )
        ),
        featured map { g =>
          div(cls := "lobby__tv")(
            gameFen(Pov first g, tv = true),
            views.html.game.bits.vstext(Pov first g)(ctx.some)
          )
        },
        puzzle map { p =>
          div(cls := "lobby__puzzle", title := trans.clickToSolve.txt())(
            raw(p.html),
            div(cls := "vstext")(
              trans.puzzleOfTheDay(),
              br,
              p.color.fold(trans.whitePlays, trans.blackPlays)()
            )
          )
        },
        ctx.noBot option bits.underboards(tours, simuls, leaderboard, tournamentWinners),
        ctx.noKid option div(cls := "lobby__forum lobby__box")(
          div(cls := "lobby__box__top")(
            h2(cls := "title text", dataIcon := "d")(trans.latestForumPosts()),
            a(cls := "more", href := routes.ForumCateg.index)(trans.more(), " »")
          ),
          div(cls := "lobby__box__content")(
            views.html.forum.post recent forumRecent
          )
        ),
        bits.lastPosts(lastPost),
        div(cls := "lobby__support")(
          a(href := routes.Plan.index)(
            iconTag(patronIconChar),
            span(cls := "lobby__support__text")(
              strong("Lichess Patron"),
              span(trans.directlySupportLichess())
            )
          ),
          a(href := routes.Page.swag)(
            iconTag(""),
            span(cls := "lobby__support__text")(
              strong("Swag Store"),
              span(trans.playChessInStyle())
            )
          )
        ),
        div(cls := "lobby__about")(
          ctx.blind option h2("About"),
          a(href := "/about")(trans.aboutX("Lichess")),
          a(href := "/faq")("FAQ"),
          a(href := "/contact")(trans.contact()),
          a(href := "/mobile")(trans.mobileApp()),
          a(href := routes.Page.tos)(trans.termsOfService()),
          a(href := routes.Page.privacy)(trans.privacy()),
          a(href := routes.Page.source)(trans.sourceCode())
        )
      )
    }

  private val translations = List(
    trans.realTime,
    trans.correspondence,
    trans.nbGamesInPlay,
    trans.player,
    trans.time,
    trans.joinTheGame,
    trans.cancel,
    trans.casual,
    trans.rated,
    trans.variant,
    trans.mode,
    trans.list,
    trans.graph,
    trans.filterGames,
    trans.youNeedAnAccountToDoThat,
    trans.oneDay,
    trans.nbDays,
    trans.aiNameLevelAiLevel,
    trans.yourTurn,
    trans.rating,
    trans.createAGame,
    trans.quickPairing,
    trans.lobby,
    trans.custom,
    trans.anonymous
  )

  private val nbPlayersPlaceholder = strong("--,---")
}<|MERGE_RESOLUTION|>--- conflicted
+++ resolved
@@ -110,11 +110,7 @@
               ctx.blind option h2("Timeline"),
               views.html.timeline entries userTimeline,
               // userTimeline.size >= 8 option
-<<<<<<< HEAD
-              if (userTimeline.size > 0) a(cls := "more", href := routes.Timeline.home)(trans.more(), " »")
-=======
               userTimeline.nonEmpty option a(cls := "more", href := routes.Timeline.home)(trans.more(), " »")
->>>>>>> 02beb6c5
             )
           } getOrElse div(cls := "about-side")(
             ctx.blind option h2("About"),
