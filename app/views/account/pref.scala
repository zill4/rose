package views.html
package account

import lila.app.templating.Environment.{ given, * }
import lila.app.ui.ScalatagsTemplate.{ *, given }
import lila.pref.PrefCateg

import controllers.routes

object pref:
  import bits.*
  import trans.preferences.*

  private def categFieldset(categ: lila.pref.PrefCateg, active: lila.pref.PrefCateg) =
    div(cls := List("none" -> (categ != active)))

  private def setting(name: Frag, body: Frag, settingId: String) = st.section(a(href := "#" + settingId)(h2(id := settingId)(name)), body)

  def apply(u: lila.user.User, form: play.api.data.Form[?], categ: lila.pref.PrefCateg)(using PageContext) =
    account.layout(
      title = s"${bits.categName(categ)} - ${u.username} - ${preferences.txt()}",
      active = categ.slug
    ):
      val booleanChoices = translatedBooleanIntChoices
      div(cls := "box box-pad")(
        h1(cls := "box__top")(bits.categName(categ)),
        postForm(cls := "autosubmit", action := routes.Pref.formApply)(
          categFieldset(PrefCateg.Display, categ)(
            setting(
              pieceAnimation(),
              radios(form("display.animation"), translatedAnimationChoices),
              "pieceAnimation"
            ),
            setting(
              materialDifference(),
              radios(form("display.captured"), booleanChoices),
              "materialDifference"
            ),
            setting(
              boardHighlights(),
              radios(form("display.highlight"), booleanChoices),
              "boardHighlights"
            ),
            setting(
              pieceDestinations(),
              radios(form("display.destination"), booleanChoices),
              "pieceDestinations"
            ),
            setting(
              boardCoordinates(),
              radios(form("display.coords"), translatedBoardCoordinateChoices),
              "boardCoordinates"
            ),
            setting(
              moveListWhilePlaying(),
              radios(form("display.replay"), translatedMoveListWhilePlayingChoices),
              "moveListWhilePlaying"
            ),
            setting(
              pgnPieceNotation(),
              radios(form("display.pieceNotation"), translatedPieceNotationChoices),
              "pgnPieceNotation"
            ),
            setting(
              zenMode(),
              radios(form("display.zen"), translatedZenChoices),
              "zenMode"
            ),
            setting(
              displayBoardResizeHandle(),
              radios(form("display.resizeHandle"), translatedBoardResizeHandleChoices),
              "displayBoardResizeHandle"
            ),
            setting(
              blindfoldChess(),
              radios(form("display.blindfold"), translatedBlindfoldChoices),
              "blindfoldChess"
            ),
            setting(
              showPlayerRatings(),
              frag(
                radios(form("ratings"), booleanChoices),
                div(cls := "help text shy", dataIcon := licon.InfoCircle)(
                  explainShowPlayerRatings()
                )
<<<<<<< HEAD
              )
            ),
            setting(
              "Show player flairs",
              radios(form("flairs"), translatedBooleanChoices)
=======
              ),
              "showPlayerRatings"
>>>>>>> c11a68c2
            )
          ),
          categFieldset(PrefCateg.ChessClock, categ)(
            setting(
              tenthsOfSeconds(),
              radios(form("clock.tenths"), translatedClockTenthsChoices),
              "tenthsOfSeconds"
            ),
            setting(
              horizontalGreenProgressBars(),
              radios(form("clock.bar"), booleanChoices),
              "horizontalGreenProgressBars"
            ),
            setting(
              soundWhenTimeGetsCritical(),
              radios(form("clock.sound"), booleanChoices),
              "soundWhenTimeGetsCritical"
            ),
            setting(
              giveMoreTime(),
              radios(form("clock.moretime"), translatedMoretimeChoices),
              "giveMoreTime"
            )
          ),
          categFieldset(PrefCateg.GameBehavior, categ)(
            setting(
              howDoYouMovePieces(),
              radios(form("behavior.moveEvent"), translatedMoveEventChoices),
              "howDoYouMovePieces"
            ),
            setting(
              premovesPlayingDuringOpponentTurn(),
              radios(form("behavior.premove"), booleanChoices),
              "premovesPlayingDuringOpponentTurn"
            ),
            setting(
              takebacksWithOpponentApproval(),
              radios(form("behavior.takeback"), translatedTakebackChoices),
              "takebacksWithOpponentApproval"
            ),
            setting(
              promoteToQueenAutomatically(),
              frag(
                radios(form("behavior.autoQueen"), translatedAutoQueenChoices),
                div(cls := "help text shy", dataIcon := licon.InfoCircle)(
                  explainPromoteToQueenAutomatically()
                )
              ),
              "promoteToQueenAutomatically"
            ),
            setting(
              claimDrawOnThreefoldRepetitionAutomatically(),
              radios(form("behavior.autoThreefold"), translatedAutoThreefoldChoices),
              "claimDrawOnThreefoldRepetitionAutomatically"
            ),
            setting(
              moveConfirmation(),
              frag(
                bitCheckboxes(form("behavior.submitMove"), submitMoveChoices),
                div(cls := "help text shy", dataIcon := licon.InfoCircle)(
                  "Multiple choices. ",
                  explainCanThenBeTemporarilyDisabled()
                )
              ),
              "moveConfirmation"
            ),
            setting(
              confirmResignationAndDrawOffers(),
              radios(form("behavior.confirmResign"), confirmResignChoices),
              "confirmResignationAndDrawOffers"
            ),
            setting(
              castleByMovingTheKingTwoSquaresOrOntoTheRook(),
              radios(form("behavior.rookCastle"), translatedRookCastleChoices),
              "castleByMovingTheKingTwoSquaresOrOntoTheRook"
            ),
            setting(
              inputMovesWithTheKeyboard(),
              radios(form("behavior.keyboardMove"), booleanChoices),
              "inputMovesWithTheKeyboard"
            ),
            setting(
              inputMovesWithVoice(),
              radios(form("behavior.voice"), booleanChoices),
              "inputMovesWithVoice"
            ),
            setting(
              snapArrowsToValidMoves(),
              radios(form("behavior.arrowSnap"), booleanChoices),
              "snapArrowsToValidMoves"
            )(cls := "arrow-snap"),
            setting(
              sayGgWpAfterLosingOrDrawing(),
              radios(form("behavior.courtesy"), booleanChoices),
              "sayGgWpAfterLosingOrDrawing"
            ),
            setting(
              scrollOnTheBoardToReplayMoves(),
              radios(form("behavior.scrollMoves"), booleanChoices),
              "scrollOnTheBoardToReplayMoves"
            )
          ),
          categFieldset(PrefCateg.Privacy, categ)(
            setting(
              trans.letOtherPlayersFollowYou(),
              radios(form("follow"), booleanChoices),
              "letOtherPlayersFollowYou"
            ),
            setting(
              trans.letOtherPlayersChallengeYou(),
              radios(form("challenge"), translatedChallengeChoices),
              "letOtherPlayersChallengeYou"
            ),
            setting(
              trans.letOtherPlayersMessageYou(),
              radios(form("message"), translatedMessageChoices),
              "letOtherPlayersMessageYou"
            ),
            setting(
              trans.letOtherPlayersInviteYouToStudy(),
              radios(form("studyInvite"), translatedStudyInviteChoices),
              "letOtherPlayersInviteYouToStudy"
            ),
            setting(
              trans.shareYourInsightsData(),
              radios(form("insightShare"), translatedInsightShareChoices),
              "shareYourInsightsData"
            )
          ),
          p(cls := "saved text none", dataIcon := licon.Checkmark)(yourPreferencesHaveBeenSaved())
        )
      )<|MERGE_RESOLUTION|>--- conflicted
+++ resolved
@@ -83,16 +83,12 @@
                 div(cls := "help text shy", dataIcon := licon.InfoCircle)(
                   explainShowPlayerRatings()
                 )
-<<<<<<< HEAD
               )
             ),
             setting(
               "Show player flairs",
-              radios(form("flairs"), translatedBooleanChoices)
-=======
-              ),
-              "showPlayerRatings"
->>>>>>> c11a68c2
+              radios(form("flairs"), translatedBooleanChoices),
+              "showFlairs"
             )
           ),
           categFieldset(PrefCateg.ChessClock, categ)(
