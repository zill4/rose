--- conflicted
+++ resolved
@@ -14,15 +14,9 @@
 
   def apply(
       fen: Option[Fen.Epd],
-<<<<<<< HEAD
       positionsJson: JsArray,
       endgamePositionsJson: JsArray
-  )(using WebContext) =
-=======
-      positionsJson: String,
-      endgamePositionsJson: String
   )(using PageContext) =
->>>>>>> 3d34df4e
     views.html.base.layout(
       title = trans.boardEditor.txt(),
       moreJs = jsModuleInit(
