--- conflicted
+++ resolved
@@ -13,12 +13,8 @@
       pageModule: PageModule,
       moreCss: Frag = emptyFrag,
       moreJs: Frag = emptyFrag,
-<<<<<<< HEAD
       modules: EsmList = Nil,
-      openGraph: Option[lila.app.ui.OpenGraph] = None
-=======
       openGraph: Option[lila.web.OpenGraph] = None
->>>>>>> d286a5e2
   )(body: Frag)(using PageContext): Frag =
     views.html.base.layout(
       title = title,
