package views.html
package round

import scala.util.chaining._

import chess.variant.{ Crazyhouse, Variant }
import lila.api.Context
import lila.app.templating.Environment._
import lila.app.ui.ScalatagsTemplate._
import lila.game.{ Game, Pov }

import controllers.routes

object bits {

  def layout(
      variant: Variant,
      title: String,
      moreJs: Frag = emptyFrag,
      openGraph: Option[lila.app.ui.OpenGraph] = None,
      moreCss: Frag = emptyFrag,
      chessground: Boolean = true,
      playing: Boolean = false,
      robots: Boolean = false
  )(body: Frag)(implicit ctx: Context) =
    views.html.base.layout(
      title = title,
      openGraph = openGraph,
      moreJs = moreJs,
      moreCss = frag(
        cssTag { if (variant == Crazyhouse) "round.zh" else "round" },
        ctx.blind option cssTag("round.nvui"),
        moreCss
      ),
      chessground = chessground,
      playing = playing,
      robots = robots,
      deferJs = true,
      zoomable = true,
      csp = defaultCsp.withPeer.some
    )(body)

  def crosstable(cross: Option[lila.game.Crosstable.WithMatchup], game: Game)(implicit ctx: Context) =
    cross map { c =>
      views.html.game.crosstable(ctx.userId.fold(c)(c.fromPov), game.id.some)
    }

  def underchat(game: Game)(implicit ctx: Context) =
    frag(
      div(
        cls := "chat__members none",
        aria.live := "off",
        aria.relevant := "additions removals text"
      )(
        span(cls := "number")(nbsp),
        " ",
        trans.spectators.txt().replace(":", ""),
        " ",
        span(cls := "list")
      ),
      isGranted(_.ViewBlurs) option div(cls := "round__mod")(
        game.players.filter(p => game.playerBlurPercent(p.color) > 30) map { p =>
          div(
            playerLink(p, cssClass = s"is color-icon ${p.color.name}".some, withOnline = false, mod = true),
            s" ${p.blurs.nb}/${game.playerMoves(p.color)} blurs ",
            strong(game.playerBlurPercent(p.color), "%")
          )
        }
        // game.players flatMap { p => p.holdAlert.map(p ->) } map {
        //   case (p, h) => div(
        //     playerLink(p, cssClass = s"is color-icon ${p.color.name}".some, mod = true, withOnline = false),
        //     "hold alert",
        //     br,
        //     s"(ply: ${h.ply}, mean: ${h.mean} ms, SD: ${h.sd})"
        //   )
        // }
      )
    )

  def others(playing: List[Pov], simul: Option[lila.simul.Simul])(implicit ctx: Context) =
    frag(
      h3(
        simul.map { s =>
          span(cls := "simul")(
            a(href := routes.Simul.show(s.id))("SIMUL"),
            span(cls := "win")(s.wins, " W"),
            " / ",
            span(cls := "draw")(s.draws, " D"),
            " / ",
            span(cls := "loss")(s.losses, " L"),
            " / ",
            s.ongoing,
            " ongoing"
          )
        } getOrElse trans.currentGames(),
        "round-toggle-autoswitch" pipe { id =>
          span(cls := "move-on switcher", st.title := trans.automaticallyProceedToNextGameAfterMoving.txt())(
            label(`for` := id)(trans.autoSwitch()),
            span(cls := "switch")(form3.cmnToggle(id, id, checked = false))
          )
        }
      ),
      div(cls := "now-playing")(
        playing.partition(_.isMyTurn) pipe {
          case (myTurn, otherTurn) =>
            (myTurn ++ otherTurn.take(6 - myTurn.size)) take 9 map {
              pov =>
                a(href := routes.Round.player(pov.fullId), cls := pov.isMyTurn.option("my_turn"))(
<<<<<<< HEAD
                  views.html.game.mini(pov, withLink = false, withTitle = false, withLive = false),
=======
                  gameFen(pov, withLink = false, withTitle = false, withLive = false),
>>>>>>> 68f2a9d0
                  span(cls := "meta")(
                    playerText(pov.opponent, withRating = false),
                    span(cls := "indicator")(
                      if (pov.isMyTurn)
<<<<<<< HEAD
                        pov.remainingSeconds.fold[Frag](trans.yourTurn())(secondsFromNow(_, true))
=======
                        pov.remainingSeconds
                          .fold[Frag](trans.yourTurn())(secondsFromNow(_, alwaysRelative = true))
>>>>>>> 68f2a9d0
                      else nbsp
                    )
                  )
                )
            }
        }
      )
    )

  private[round] def side(
      pov: Pov,
      data: play.api.libs.json.JsObject,
      tour: Option[lila.tournament.TourAndTeamVs],
      simul: Option[lila.simul.Simul],
      userTv: Option[lila.user.User] = None,
      bookmarked: Boolean
  )(implicit ctx: Context) =
    views.html.game.side(
      pov,
      (data \ "game" \ "initialFen").asOpt[String].map(chess.format.FEN),
      tour,
      simul = simul,
      userTv = userTv,
      bookmarked = bookmarked
    )

  def roundAppPreload(pov: Pov, controls: Boolean)(implicit ctx: Context) =
    div(cls := "round__app")(
      div(cls := "round__app__board main-board")(chessground(pov)),
      div(cls := "round__app__table"),
      div(cls := "ruser ruser-top user-link")(i(cls := "line"), a(cls := "text")(playerText(pov.opponent))),
      div(cls := "ruser ruser-bottom user-link")(i(cls := "line"), a(cls := "text")(playerText(pov.player))),
      div(cls := "rclock rclock-top preload")(div(cls := "time")(nbsp)),
      div(cls := "rclock rclock-bottom preload")(div(cls := "time")(nbsp)),
      div(cls := "rmoves")(div(cls := "moves")),
      controls option div(cls := "rcontrols")(i(cls := "ddloader"))
    )
}<|MERGE_RESOLUTION|>--- conflicted
+++ resolved
@@ -106,25 +106,18 @@
             (myTurn ++ otherTurn.take(6 - myTurn.size)) take 9 map {
               pov =>
                 a(href := routes.Round.player(pov.fullId), cls := pov.isMyTurn.option("my_turn"))(
-<<<<<<< HEAD
                   views.html.game.mini(pov, withLink = false, withTitle = false, withLive = false),
-=======
-                  gameFen(pov, withLink = false, withTitle = false, withLive = false),
->>>>>>> 68f2a9d0
                   span(cls := "meta")(
                     playerText(pov.opponent, withRating = false),
                     span(cls := "indicator")(
                       if (pov.isMyTurn)
-<<<<<<< HEAD
-                        pov.remainingSeconds.fold[Frag](trans.yourTurn())(secondsFromNow(_, true))
-=======
                         pov.remainingSeconds
                           .fold[Frag](trans.yourTurn())(secondsFromNow(_, alwaysRelative = true))
->>>>>>> 68f2a9d0
                       else nbsp
                     )
                   )
                 )
+              )
             }
         }
       )
