--- conflicted
+++ resolved
@@ -23,15 +23,9 @@
   val epoll = "io.netty" % "netty-transport-native-epoll" % "4.1.82.Final" classifier "linux-x86_64"
   val autoconfig   = "io.methvin.play"            %% "autoconfig-macros" % "0.3.2"  % "provided"
   val scalatest    = "org.scalatest"              %% "scalatest"         % "3.2.11" % Test
-<<<<<<< HEAD
-  val uaparser     = "org.uaparser"               %% "uap-scala"         % "0.13.0"
+  val uaparser     = "org.uaparser"               %% "uap-scala"         % "0.14.0"
   val specs2Core   = "org.specs2"                 %% "specs2-core"       % "4.17.0" % Test
   val specs2Cats   = "org.specs2"                 %% "specs2-cats"       % "4.17.0" % Test
-=======
-  val uaparser     = "org.uaparser"               %% "uap-scala"         % "0.14.0"
-  val specs2Core   = "org.specs2"                 %% "specs2-core"       % "4.16.1" % Test
-  val specs2Cats   = "org.specs2"                 %% "specs2-cats"       % "4.16.1" % Test
->>>>>>> 95e1ef38
   val specs2Bundle = Seq(specs2Core, specs2Cats)
   val apacheText   = "org.apache.commons"          % "commons-text"      % "1.9"
   val bloomFilter  = "com.github.alexandrnikitin" %% "bloom-filter"      % "0.13.1"
