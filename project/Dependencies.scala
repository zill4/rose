--- conflicted
+++ resolved
@@ -17,13 +17,8 @@
   val scalalib    = "com.github.ornicar"           %% "scalalib"                        % "9.5.5"
   val hasher      = "com.roundeights"              %% "hasher"                          % "1.3.1"
   val jodaTime    = "joda-time"                     % "joda-time"                       % "2.12.5"
-<<<<<<< HEAD
-  val chess       = "org.lichess"                  %% "scalachess"                      % "15.6.0"
+  val chess       = "org.lichess"                  %% "scalachess"                      % "15.6.1"
   val compression = "org.lichess"                  %% "compression"                     % "1.10"
-=======
-  val chess       = "org.lichess"                  %% "scalachess"                      % "15.6.1"
-  val compression = "org.lichess"                  %% "compression"                     % "1.8"
->>>>>>> 2fe71dda
   val maxmind     = "com.maxmind.geoip2"            % "geoip2"                          % "4.0.1"
   val prismic     = "io.prismic"                   %% "scala-kit"                       % "1.2.19_lila-3.1"
   val caffeine    = "com.github.ben-manes.caffeine" % "caffeine"                        % "3.1.7" % "compile"
