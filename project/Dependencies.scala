--- conflicted
+++ resolved
@@ -31,13 +31,8 @@
   val hasher = "com.roundeights" %% "hasher" % "1.2.0"
   val jgit = "org.eclipse.jgit" % "org.eclipse.jgit" % "3.2.0.201312181205-r"
   val jodaTime = "joda-time" % "joda-time" % "2.9.1"
-<<<<<<< HEAD
-  val RM = "org.reactivemongo" %% "reactivemongo" % "0.11.9"
-  val PRM = "org.reactivemongo" %% "play2-reactivemongo" % "0.11.9"
-=======
   val RM = "org.reactivemongo" %% "reactivemongo" % "0.12.0-SNAPSHOT"
   val PRM = "org.reactivemongo" %% "play2-reactivemongo" % "0.12.0-SNAPSHOT"
->>>>>>> 8de7364c
   val maxmind = "com.sanoma.cda" %% "maxmind-geoip2-scala" % "1.2.3-THIB"
   val prismic = "io.prismic" %% "scala-kit" % "1.2.11-THIB"
 
