import play.sbt.PlayImport._
import sbt._, Keys._

object Dependencies {
  val arch     = if (System.getProperty("os.arch").toLowerCase.startsWith("aarch")) "aarch_64" else "x86_64"
  val dashArch = arch.replace("_", "-")
  val (os, notifier) =
    if (System.getProperty("os.name").toLowerCase.startsWith("mac"))
      ("osx", "kqueue")
    else
      ("linux", "epoll")

  val lilaMaven = "lila-maven".at("https://raw.githubusercontent.com/lichess-org/lila-maven/master")
  val sonashots = "sonashots".at("https://oss.sonatype.org/content/repositories/snapshots")

  val cats        = "org.typelevel"                %% "cats-core"                       % "2.12.0"
  val alleycats   = "org.typelevel"                %% "alleycats-core"                  % "2.12.0"
  val hasher      = "com.roundeights"              %% "hasher"                          % "1.3.1"
  val compression = "org.lichess"                  %% "compression"                     % "1.10"
  val maxmind     = "com.maxmind.geoip2"            % "geoip2"                          % "4.0.1"
  val caffeine    = "com.github.ben-manes.caffeine" % "caffeine"                        % "3.1.8" % "compile"
  val scaffeine   = "com.github.blemale"           %% "scaffeine"                       % "5.3.0" % "compile"
  val googleOAuth = "com.google.auth"               % "google-auth-library-oauth2-http" % "1.25.0"
  val galimatias  = "io.mola.galimatias"            % "galimatias"                      % "0.2.2-NF"
  val scalatags   = "com.lihaoyi"                  %% "scalatags"                       % "0.13.1"
  val lettuce     = "io.lettuce"                    % "lettuce-core"                    % "6.4.0.RELEASE"
  val nettyTransport =
    ("io.netty" % s"netty-transport-native-$notifier" % "4.1.113.Final").classifier(s"$os-$arch")
  val lilaSearch  = "org.lichess.search"         %% "client"        % "3.0.1"
  val munit       = "org.scalameta"              %% "munit"         % "1.0.2" % Test
  val uaparser    = "org.uaparser"               %% "uap-scala"     % "0.18.0"
  val apacheText  = "org.apache.commons"          % "commons-text"  % "1.12.0"
  val apacheMath  = "org.apache.commons"          % "commons-math3" % "3.6.1"
  val bloomFilter = "com.github.alexandrnikitin" %% "bloom-filter"  % "0.13.1_lila-1"
  val kittens     = "org.typelevel"              %% "kittens"       % "3.4.0"

  val scalacheck = "org.scalacheck" %% "scalacheck"       % "1.18.1" % Test
  val munitCheck = "org.scalameta"  %% "munit-scalacheck" % "1.0.0"  % Test

  object tests {
    val bundle = Seq(munit)
  }

  object chess {
<<<<<<< HEAD
    val version  = "16.2.9"
=======
    val version  = "16.2.10"
>>>>>>> 7f9eeab8
    val core     = "org.lichess" %% "scalachess"           % version
    val testKit  = "org.lichess" %% "scalachess-test-kit"  % version % Test
    val playJson = "org.lichess" %% "scalachess-play-json" % version
    def bundle   = Seq(core, testKit, playJson)
  }

  object scalalib {
    val version  = "11.2.9"
    val core     = "org.lichess" %% "scalalib-core"      % version
    val model    = "org.lichess" %% "scalalib-model"     % version
    val playJson = "org.lichess" %% "scalalib-play-json" % version
    val lila     = "org.lichess" %% "scalalib-lila"      % version
    def bundle   = Seq(core, model, playJson, lila)
  }

  object flexmark {
    val version = "0.64.8"
    val bundle =
      ("com.vladsch.flexmark" % "flexmark" % version) ::
        List("ext-tables", "ext-anchorlink", "ext-autolink", "ext-gfm-strikethrough", "html2md-converter")
          .map { ext =>
            "com.vladsch.flexmark" % s"flexmark-$ext" % version
          }
  }

  object macwire {
    val version = "2.6.1"
    val macros  = "com.softwaremill.macwire" %% "macros"  % version % "provided"
    val util    = "com.softwaremill.macwire" %% "util"    % version % "provided"
    val tagging = "com.softwaremill.common"  %% "tagging" % "2.3.5"
    def bundle  = Seq(macros, util, tagging)
  }

  object reactivemongo {
    val driver = "org.reactivemongo" %% "reactivemongo"                              % "1.1.0-RC13"
    val stream = "org.reactivemongo" %% "reactivemongo-akkastream"                   % "1.1.0-RC13"
    val shaded = "org.reactivemongo"  % s"reactivemongo-shaded-native-$os-$dashArch" % "1.1.0-RC13"
    // val kamon  = "org.reactivemongo" %% "reactivemongo-kamon"         % "1.0.8"
    def bundle = Seq(driver, stream)
  }

  object play {
    val playVersion = "2.8.18-lila_3.18"
    val json        = "org.playframework" %% "play-json"         % "3.0.4"
    val api         = "com.typesafe.play" %% "play"              % playVersion
    val server      = "com.typesafe.play" %% "play-server"       % playVersion
    val netty       = "com.typesafe.play" %% "play-netty-server" % playVersion
    val logback     = "com.typesafe.play" %% "play-logback"      % playVersion
    val mailer      = "org.playframework" %% "play-mailer"       % "10.0.0"
  }

  object playWs {
    val version = "2.2.9"
    val ahc     = "com.typesafe.play" %% "play-ahc-ws-standalone"  % version
    val json    = "com.typesafe.play" %% "play-ws-standalone-json" % version
    val bundle  = Seq(ahc, json)
  }

  object kamon {
    val version    = "2.7.3"
    val core       = "io.kamon" %% "kamon-core"           % version
    val influxdb   = "io.kamon" %% "kamon-influxdb"       % version
    val metrics    = "io.kamon" %% "kamon-system-metrics" % version
    val prometheus = "io.kamon" %% "kamon-prometheus"     % version
  }
  object akka {
    val version    = "2.6.20"
    val actor      = "com.typesafe.akka" %% "akka-actor"       % version
    val actorTyped = "com.typesafe.akka" %% "akka-actor-typed" % version
    val akkaStream = "com.typesafe.akka" %% "akka-stream"      % version
    val akkaSlf4j  = "com.typesafe.akka" %% "akka-slf4j"       % version
    val testkit    = "com.typesafe.akka" %% "akka-testkit"     % version % Test
    def bundle     = List(actor, actorTyped, akkaStream, akkaSlf4j)
  }
}<|MERGE_RESOLUTION|>--- conflicted
+++ resolved
@@ -42,11 +42,7 @@
   }
 
   object chess {
-<<<<<<< HEAD
-    val version  = "16.2.9"
-=======
     val version  = "16.2.10"
->>>>>>> 7f9eeab8
     val core     = "org.lichess" %% "scalachess"           % version
     val testKit  = "org.lichess" %% "scalachess-test-kit"  % version % Test
     val playJson = "org.lichess" %% "scalachess-play-json" % version
