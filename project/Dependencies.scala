--- conflicted
+++ resolved
@@ -26,14 +26,8 @@
   val galimatias  = "io.mola.galimatias"            % "galimatias"                      % "0.2.2-NF"
   val scalatags   = "com.lihaoyi"                  %% "scalatags"                       % "0.12.0"
   val lettuce     = "io.lettuce"                    % "lettuce-core"                    % "6.3.1.RELEASE"
-  val nettyTransport =
-<<<<<<< HEAD
-    "io.netty" % s"netty-transport-native-$notifier" % "4.1.107.Final" classifier s"$os-$arch"
-  val munit       = "org.scalameta"              %% "munit"         % "1.0.0-M10" % Test
-=======
-    "io.netty" % s"netty-transport-native-$notifier" % "4.1.106.Final" classifier s"$os-$arch"
+  val nettyTransport = "io.netty" % s"netty-transport-native-$notifier" % "4.1.107.Final" classifier s"$os-$arch"
   val munit       = "org.scalameta"              %% "munit"         % "1.0.0-M11" % Test
->>>>>>> af264a2b
   val uaparser    = "org.uaparser"               %% "uap-scala"     % "0.16.0"
   val apacheText  = "org.apache.commons"          % "commons-text"  % "1.11.0"
   val apacheMath  = "org.apache.commons"          % "commons-math3" % "3.6.1"
