import play.sbt.PlayImport._
import sbt._, Keys._

object Dependencies {

  val lilaMaven = "lila-maven" at "https://raw.githubusercontent.com/lichess-org/lila-maven/master"

  val cats        = "org.typelevel"      %% "cats-core"                       % "2.7.0"
  val alleycats   = "org.typelevel"      %% "alleycats-core"                  % "2.7.0"
  val scalalib    = "com.github.ornicar" %% "scalalib"                        % "7.1.0"
  val hasher      = "com.roundeights"    %% "hasher"                          % "1.2.1"
  val jodaTime    = "joda-time"           % "joda-time"                       % "2.10.14"
<<<<<<< HEAD
  val chess       = "org.lichess"        %% "scalachess"                      % "10.4.11"
=======
  val chess       = "org.lichess"        %% "scalachess"                      % "10.4.13"
>>>>>>> 4475639b
  val compression = "org.lichess"        %% "compression"                     % "1.6"
  val maxmind     = "com.sanoma.cda"     %% "maxmind-geoip2-scala"            % "1.3.1-THIB"
  val prismic     = "io.prismic"         %% "scala-kit"                       % "1.2.19-THIB213"
  val scaffeine   = "com.github.blemale" %% "scaffeine"                       % "5.2.0" % "compile"
  val googleOAuth = "com.google.auth"     % "google-auth-library-oauth2-http" % "1.7.0"
  val galimatias  = "io.mola.galimatias"  % "galimatias"                      % "0.2.1"
  val scalatags   = "com.lihaoyi"        %% "scalatags"                       % "0.11.1"
  val lettuce     = "io.lettuce"          % "lettuce-core"                    % "6.1.8.RELEASE"
  val epoll = "io.netty" % "netty-transport-native-epoll" % "4.1.75.Final" classifier "linux-x86_64"
  val autoconfig   = "io.methvin.play"            %% "autoconfig-macros" % "0.3.2"  % "provided"
  val scalatest    = "org.scalatest"              %% "scalatest"         % "3.2.11" % Test
  val uaparser     = "org.uaparser"               %% "uap-scala"         % "0.13.0"
  val specs2Core   = "org.specs2"                 %% "specs2-core"       % "4.15.0" % Test
  val specs2Cats   = "org.specs2"                 %% "specs2-cats"       % "4.15.0" % Test
  val specs2Bundle = Seq(specs2Core, specs2Cats)
  val apacheText   = "org.apache.commons"          % "commons-text"      % "1.9"
  val bloomFilter  = "com.github.alexandrnikitin" %% "bloom-filter"      % "0.13.1"

  object flexmark {
    val version = "0.64.0"
    val bundle =
      ("com.vladsch.flexmark" % "flexmark" % version) ::
        List("ext-tables", "ext-autolink", "ext-gfm-strikethrough").map { ext =>
          "com.vladsch.flexmark" % s"flexmark-$ext" % version
        }
  }

  object macwire {
    val version = "2.5.6"
    val macros  = "com.softwaremill.macwire" %% "macros"  % version % "provided"
    val util    = "com.softwaremill.macwire" %% "util"    % version % "provided"
    val tagging = "com.softwaremill.common"  %% "tagging" % "2.3.3"
    def bundle  = Seq(macros, util, tagging)
  }

  object reactivemongo {
    val version = "1.0.10"

    val driver = "org.reactivemongo" %% "reactivemongo"               % version
    val stream = "org.reactivemongo" %% "reactivemongo-akkastream"    % version
    val epoll  = "org.reactivemongo"  % "reactivemongo-shaded-native" % s"$version-linux-x86-64"
    val kamon  = "org.reactivemongo" %% "reactivemongo-kamon"         % "1.0.8"
    def bundle = Seq(driver, stream)
  }

  object play {
    val version  = "2.8.16-lila_1.9"
    val api      = "com.typesafe.play" %% "play"           % version
    val json     = "com.typesafe.play" %% "play-json"      % "2.9.2"
    val jsonJoda = "com.typesafe.play" %% "play-json-joda" % "2.9.2"
    val mailer   = "com.typesafe.play" %% "play-mailer"    % "8.0.1"
  }

  object playWs {
    val version = "2.2.0-M1"
    val ahc     = "com.typesafe.play" %% "play-ahc-ws-standalone"  % version
    val json    = "com.typesafe.play" %% "play-ws-standalone-json" % version
    val bundle  = Seq(ahc, json)
  }

  object kamon {
    val version    = "2.4.7"
    val core       = "io.kamon" %% "kamon-core"           % version
    val influxdb   = "io.kamon" %% "kamon-influxdb"       % version
    val metrics    = "io.kamon" %% "kamon-system-metrics" % version
    val prometheus = "io.kamon" %% "kamon-prometheus"     % version
  }
  object akka {
    val version    = "2.6.19"
    val akka       = "com.typesafe.akka" %% "akka-actor"       % version
    val akkaTyped  = "com.typesafe.akka" %% "akka-actor-typed" % version
    val akkaStream = "com.typesafe.akka" %% "akka-stream"      % version
    val akkaSlf4j  = "com.typesafe.akka" %% "akka-slf4j"       % version
    val testkit    = "com.typesafe.akka" %% "akka-testkit"     % version % Test
    def bundle     = List(akka, akkaTyped, akkaStream, akkaSlf4j)
  }
}<|MERGE_RESOLUTION|>--- conflicted
+++ resolved
@@ -10,11 +10,7 @@
   val scalalib    = "com.github.ornicar" %% "scalalib"                        % "7.1.0"
   val hasher      = "com.roundeights"    %% "hasher"                          % "1.2.1"
   val jodaTime    = "joda-time"           % "joda-time"                       % "2.10.14"
-<<<<<<< HEAD
-  val chess       = "org.lichess"        %% "scalachess"                      % "10.4.11"
-=======
   val chess       = "org.lichess"        %% "scalachess"                      % "10.4.13"
->>>>>>> 4475639b
   val compression = "org.lichess"        %% "compression"                     % "1.6"
   val maxmind     = "com.sanoma.cda"     %% "maxmind-geoip2-scala"            % "1.3.1-THIB"
   val prismic     = "io.prismic"         %% "scala-kit"                       % "1.2.19-THIB213"
