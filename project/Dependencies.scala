import play.sbt.PlayImport._
import sbt._, Keys._

object Dependencies {

  object Resolvers {

    val sonatype  = Resolver.sonatypeRepo("releases")
    val sonatypeS = Resolver.sonatypeRepo("snapshots")
    val lilaMaven = "lila-maven" at "https://raw.githubusercontent.com/ornicar/lila-maven/master"

    val commons = Seq(sonatype, lilaMaven, sonatypeS)
  }

  val scalaz      = "org.scalaz"            %% "scalaz-core"                    % "7.2.30"
  val scalalib    = "com.github.ornicar"    %% "scalalib"                       % "6.8"
  val hasher      = "com.roundeights"       %% "hasher"                         % "1.2.1"
  val jodaTime    = "joda-time"             % "joda-time"                       % "2.10.5"
  val chess       = "org.lichess"           %% "scalachess"                     % "9.2.1"
  val compression = "org.lichess"           %% "compression"                    % "1.5"
  val maxmind     = "com.sanoma.cda"        %% "maxmind-geoip2-scala"           % "1.3.1-THIB"
  val prismic     = "io.prismic"            %% "scala-kit"                      % "1.2.18-THIB213"
  val scrimage    = "com.sksamuel.scrimage" %% "scrimage-core"                  % "2.1.8-SNAPSHOT"
  val scaffeine   = "com.github.blemale"    %% "scaffeine"                      % "4.0.0" % "compile"
  val googleOAuth = "com.google.auth"       % "google-auth-library-oauth2-http" % "0.20.0"
  val scalaUri    = "io.lemonlabs"          %% "scala-uri"                      % "2.2.0"
  val scalatags   = "com.lihaoyi"           %% "scalatags"                      % "0.8.5"
  val lettuce     = "io.lettuce"            % "lettuce-core"                    % "5.2.2.RELEASE"
  val epoll       = "io.netty"              % "netty-transport-native-epoll"    % "4.1.44.Final" classifier "linux-x86_64"
  val autoconfig  = "io.methvin.play"       %% "autoconfig-macros"              % "0.3.2" % "provided"
  val scalatest   = "org.scalatest"         %% "scalatest"                      % "3.1.0" % Test
  val akkatestkit = "com.typesafe.akka"     %% "akka-testkit"                   % "2.6.1" % Test

  object flexmark {
    val version = "0.50.50"
    val bundle =
      ("com.vladsch.flexmark" % "flexmark" % version) ::
        List("formatter", "ext-tables", "ext-autolink", "ext-gfm-strikethrough").map { ext =>
          "com.vladsch.flexmark" % s"flexmark-$ext" % version
        }
  }

  object macwire {
    val version = "2.3.3"
    val macros  = "com.softwaremill.macwire" %% "macros" % version % "provided"
    val util    = "com.softwaremill.macwire" %% "util" % version % "provided"
  }

  object reactivemongo {
    val version = "0.20.3"
    val driver  = "org.reactivemongo" %% "reactivemongo" % version
    val stream  = "org.reactivemongo" %% "reactivemongo-akkastream" % version
    val epoll   = "org.reactivemongo" % "reactivemongo-shaded-native" % s"$version-linux-x86-64"
    def bundle  = Seq(driver, stream)
  }

  object play {
    val version = "2.8.1"
    val api     = "com.typesafe.play" %% "play" % version
    val json    = "com.typesafe.play" %% "play-json" % "2.8.1"
  }
  object kamon {
<<<<<<< HEAD
    val core       = "io.kamon" %% "kamon-core"           % "2.1.0"
    val influxdb   = "io.kamon" %% "kamon-influxdb"       % "2.0.1-LILA"
    val metrics    = "io.kamon" %% "kamon-system-metrics" % "2.0.2"
    val prometheus = "io.kamon" %% "kamon-prometheus"     % "2.0.1"
=======
    val core       = "io.kamon" %% "kamon-core"           % "2.0.5"
    val influxdb   = "io.kamon" %% "kamon-influxdb"       % "2.1.0"
    val metrics    = "io.kamon" %% "kamon-system-metrics" % "2.1.0"
    val prometheus = "io.kamon" %% "kamon-prometheus"     % "2.1.0"
>>>>>>> 2046ff55
  }

  object silencer {
    val version = "1.4.4"
    val plugin  = "com.github.ghik" % "silencer-plugin" % version cross CrossVersion.full
    val lib     = "com.github.ghik" % "silencer-lib" % version % Provided cross CrossVersion.full
    val bundle  = Seq(compilerPlugin(plugin), lib)
  }
}<|MERGE_RESOLUTION|>--- conflicted
+++ resolved
@@ -60,17 +60,10 @@
     val json    = "com.typesafe.play" %% "play-json" % "2.8.1"
   }
   object kamon {
-<<<<<<< HEAD
     val core       = "io.kamon" %% "kamon-core"           % "2.1.0"
-    val influxdb   = "io.kamon" %% "kamon-influxdb"       % "2.0.1-LILA"
-    val metrics    = "io.kamon" %% "kamon-system-metrics" % "2.0.2"
-    val prometheus = "io.kamon" %% "kamon-prometheus"     % "2.0.1"
-=======
-    val core       = "io.kamon" %% "kamon-core"           % "2.0.5"
     val influxdb   = "io.kamon" %% "kamon-influxdb"       % "2.1.0"
     val metrics    = "io.kamon" %% "kamon-system-metrics" % "2.1.0"
     val prometheus = "io.kamon" %% "kamon-prometheus"     % "2.1.0"
->>>>>>> 2046ff55
   }
 
   object silencer {
