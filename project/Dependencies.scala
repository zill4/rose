--- conflicted
+++ resolved
@@ -44,11 +44,7 @@
   val scalaUri = "io.lemonlabs" %% "scala-uri" % "1.2.0"
   val scalatags = "com.lihaoyi" %% "scalatags" % "0.6.7"
   val lettuce = "io.lettuce" % "lettuce-core" % "5.2.1.RELEASE"
-<<<<<<< HEAD
-  val epoll = "io.netty" % "netty-transport-native-epoll" % "4.1.39.Final" classifier "linux-x86_64"
-=======
   val epoll = "io.netty" % "netty-transport-native-epoll" % "4.1.43.Final" classifier "linux-x86_64"
->>>>>>> f31def08
   val markdown = "com.vladsch.flexmark" % "flexmark-all" % "0.50.42"
 
   object reactivemongo {
