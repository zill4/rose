import play.sbt.PlayImport._
import sbt._, Keys._

object Dependencies {

  object Resolvers {

    val typesafe = "typesafe.com" at "http://repo.typesafe.com/typesafe/releases/"
    val sonatype = "sonatype" at "https://oss.sonatype.org/content/repositories/releases"
    // val sonatypeS = "sonatype snapshots" at "https://oss.sonatype.org/content/repositories/snapshots"
    val t2v = "t2v.jp repo" at "http://www.t2v.jp/maven-repo/"
    val jgitMaven = "jgit-maven" at "http://download.eclipse.org/jgit/maven"
    val awesomepom = "awesomepom" at "https://raw.github.com/jibs/maven-repo-scala/master"
    val sprayRepo = "spray repo" at "http://repo.spray.io"
    val prismic = "Prismic.io kits" at "https://s3.amazonaws.com/prismic-maven-kits/repository/maven/"
    val ornicarMaven = "ornicar maven" at "https://raw.githubusercontent.com/ornicar/maven/master/oss.sonatype.org/content/repositories/snapshots"

    val commons = Seq(
      // sonatypeS,
      ornicarMaven,
      sonatype,
      awesomepom,
      typesafe,
      prismic,
      t2v, jgitMaven, sprayRepo)
  }

  val scalaz = "org.scalaz" %% "scalaz-core" % "7.1.9"
  val scalalib = "com.github.ornicar" %% "scalalib" % "5.5"
  val config = "com.typesafe" % "config" % "1.3.0"
  val apache = "org.apache.commons" % "commons-lang3" % "3.4"
  val guava = "com.google.guava" % "guava" % "19.0"
  val findbugs = "com.google.code.findbugs" % "jsr305" % "3.0.1"
  val hasher = "com.roundeights" %% "hasher" % "1.2.0"
  val jgit = "org.eclipse.jgit" % "org.eclipse.jgit" % "3.2.0.201312181205-r"
  val jodaTime = "joda-time" % "joda-time" % "2.9.4"
<<<<<<< HEAD
  val RM = "org.reactivemongo" %% "reactivemongo" % "0.12-RC0"
=======
  val RM = "org.reactivemongo" %% "reactivemongo" % "0.12-RC1"
>>>>>>> fa673cea
  val maxmind = "com.sanoma.cda" %% "maxmind-geoip2-scala" % "1.2.3-THIB"
  val prismic = "io.prismic" %% "scala-kit" % "1.2.11-THIB"
  val java8compat = "org.scala-lang.modules" %% "scala-java8-compat" % "0.7.0"
  val semver = "com.gilt" %% "gfc-semver" % "0.0.3"

  object play {
    val version = "2.4.6"
    val api = "com.typesafe.play" %% "play" % version
    val test = "com.typesafe.play" %% "play-test" % version
  }
  object spray {
    val version = "1.3.3"
    val caching = "io.spray" %% "spray-caching" % version
    val util = "io.spray" %% "spray-util" % version
  }
  object akka {
    val version = "2.4.4"
    val actor = "com.typesafe.akka" %% "akka-actor" % version
    val slf4j = "com.typesafe.akka" %% "akka-slf4j" % version
  }
  object kamon {
    val version = "0.5.2"
    val core = "io.kamon" %% "kamon-core" % version
    val statsd = "io.kamon" %% "kamon-statsd" % version
  }
}<|MERGE_RESOLUTION|>--- conflicted
+++ resolved
@@ -34,11 +34,7 @@
   val hasher = "com.roundeights" %% "hasher" % "1.2.0"
   val jgit = "org.eclipse.jgit" % "org.eclipse.jgit" % "3.2.0.201312181205-r"
   val jodaTime = "joda-time" % "joda-time" % "2.9.4"
-<<<<<<< HEAD
-  val RM = "org.reactivemongo" %% "reactivemongo" % "0.12-RC0"
-=======
   val RM = "org.reactivemongo" %% "reactivemongo" % "0.12-RC1"
->>>>>>> fa673cea
   val maxmind = "com.sanoma.cda" %% "maxmind-geoip2-scala" % "1.2.3-THIB"
   val prismic = "io.prismic" %% "scala-kit" % "1.2.11-THIB"
   val java8compat = "org.scala-lang.modules" %% "scala-java8-compat" % "0.7.0"
