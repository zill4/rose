--- conflicted
+++ resolved
@@ -42,11 +42,8 @@
     ai, analyse, mod, monitor, site, round, lobby, setup,
     importer, tournament, simul, relation, report, pref, // simulation,
     evaluation, chat, puzzle, tv, coordinate, blog, donation, qa,
-<<<<<<< HEAD
-    swisssystem, history, worldMap, relay)
-=======
-    swisssystem, history, worldMap, opening, video, shutup, playban)
->>>>>>> 8f8d1cf7
+    swisssystem, history, worldMap, opening, video, shutup,
+    playban, relay)
 
   lazy val moduleRefs = modules map projectToRef
   lazy val moduleCPDeps = moduleRefs map { new sbt.ClasspathDependency(_, None) }
