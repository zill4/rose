--- conflicted
+++ resolved
@@ -200,11 +200,7 @@
 GET   /broadcast/new                          controllers.RelayTour.form
 POST  /broadcast/new                          controllers.RelayTour.create
 GET   /broadcast/:rs/$anyId<\w{8}>            controllers.RelayTour.redirectOrApiTour(rs: String, anyId: String)
-<<<<<<< HEAD
-GET   /broadcast/$tourId<\w{8}>.pgn           controllers.RelayTour.pgn(tourId: String)
-=======
 GET   /api/broadcast/$tourId<\w{8}>.pgn       controllers.RelayTour.pgn(tourId: String)
->>>>>>> 16c1febc
 GET   /broadcast/$tourId<\w{8}>/edit          controllers.RelayTour.edit(tourId: String)
 POST  /broadcast/$tourId<\w{8}>/edit          controllers.RelayTour.update(tourId: String)
 GET   /broadcast/$tourId<\w{8}>/new           controllers.RelayRound.form(tourId: String)
