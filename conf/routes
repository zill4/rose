# Accessibility
POST  /toggle-blind-mode               controllers.Main.toggleBlindMode

# Lobby
GET   /                                controllers.Lobby.home
GET   /lobby/socket/v:apiVersion       controllers.Lobby.socket(apiVersion: Int)
GET   /lobby/seeks                     controllers.Lobby.seeks

# Timeline
GET   /timeline                        controllers.Timeline.home
GET   /timeline/more                   controllers.Timeline.more
POST  /timeline/unsub/:channel         controllers.Timeline.unsub(channel: String)

# TV
GET   /tv                              controllers.Tv.index
GET   /tv/embed                        controllers.Tv.embed
GET   /tv/frame                        controllers.Tv.frame
GET   /tv/stream                       controllers.Tv.streamOut
GET   /tv/$id<[0-9a-f]{8}>             controllers.Tv.streamIn(id: String)
GET   /tv/:chanKey                     controllers.Tv.onChannel(chanKey: String)
GET   /tv/:chanKey/$gameId<\w{8}>/$color<white|black>/sides controllers.Tv.sides(chanKey: String, gameId: String, color: String)

# Relation
POST  /rel/follow/:userId              controllers.Relation.follow(userId: String)
POST  /rel/unfollow/:userId            controllers.Relation.unfollow(userId: String)
POST  /rel/block/:userId               controllers.Relation.block(userId: String)
POST  /rel/unblock/:userId             controllers.Relation.unblock(userId: String)
GET   /@/:username/following           controllers.Relation.following(username: String)
GET   /@/:username/followers           controllers.Relation.followers(username: String)
GET   /@/:username/suggestions         controllers.Relation.suggest(username: String)
GET   /rel/blocks                      controllers.Relation.blocks

# User
GET   /@/:username/opponents           controllers.User.opponents(username: String)
GET   /@/:username/mod                 controllers.User.mod(username: String)
POST  /@/:username/note                controllers.User.writeNote(username: String)
GET   /@/:username/mini                controllers.User.showMini(username: String)
GET   /@/:username/tv                  controllers.User.tv(username: String)
GET   /@/:username/:filterName         controllers.User.showFilter(username: String, filterName: String, page: Int ?= 1)
GET   /@/:username                     controllers.User.show(username: String)
GET   /player                          controllers.User.list
GET   /player/online                   controllers.User.online
GET   /player/autocomplete             controllers.User.autocomplete

# Account
GET   /account/passwd                  controllers.Account.passwd
POST  /account/passwd                  controllers.Account.passwdApply
GET   /account/email                   controllers.Account.email
POST  /account/email                   controllers.Account.emailApply
GET   /account/close                   controllers.Account.close
POST  /account/closeConfirm            controllers.Account.closeConfirm
GET   /account/profile                 controllers.Account.profile
POST  /account/profile                 controllers.Account.profileApply
GET   /account/kid                     controllers.Account.kid
POST  /account/kidConfirm              controllers.Account.kidConfirm
GET   /account/info                    controllers.Account.info

# Site
GET   /socket             controllers.Main.websocket

# Blog
GET   /blog               controllers.Blog.index(ref: Option[String] ?= None)
GET   /blog/:id/:slug     controllers.Blog.show(id: String, slug: String, ref: Option[String] ?= None)
GET   /blog.atom          controllers.Blog.atom(ref: Option[String] ?= None)

# Game
<<<<<<< HEAD
GET   /games              controllers.Game.realtime
GET   /games/all          controllers.Game.all(page: Int ?= 1)
GET   /games/checkmate    controllers.Game.checkmate(page: Int ?= 1)
GET   /games/bookmark     controllers.Game.bookmark(page: Int ?= 1)
GET   /games/analysed     controllers.Game.analysed(page: Int ?= 1)
GET   /games/imported     controllers.Game.imported(page: Int ?= 1)
GET   /games/relayed      controllers.Game.relayed(page: Int ?= 1)
GET   /games/export/:user controllers.Game.export(user: String)
=======
POST  /games/export/:user controllers.Game.exportConfirm(user: String)
GET   /games/export-form/:user controllers.Game.export(user: String)
>>>>>>> 8f8d1cf7

# Search
GET   /games/search       controllers.Game.search(page: Int ?= 1)

# Training - Opening
GET   /training/opening                controllers.Opening.home
GET   /training/opening/history        controllers.Opening.history
GET   /training/opening/:id            controllers.Opening.show(id: Int)
POST  /training/opening/:id            controllers.Opening.attempt(id: Int)

# Training - Coordinate
GET   /training/coordinate             controllers.Coordinate.home
POST  /training/coordinate/score       controllers.Coordinate.score
POST  /training/coordinate/color       controllers.Coordinate.color

# Training - Puzzle
GET   /training                        controllers.Puzzle.home
POST  /training/difficulty             controllers.Puzzle.difficulty
GET   /training/new                    controllers.Puzzle.newPuzzle
GET   /training/history                controllers.Puzzle.history
GET   /training/daily                  controllers.Puzzle.daily
GET   /training/embed                  controllers.Puzzle.embed
GET   /training/frame                  controllers.Puzzle.frame
GET   /training/export/png/:id.png     controllers.Export.puzzlePng(id: Int)
GET   /training/:id                    controllers.Puzzle.show(id: Int)
GET   /training/:id/load               controllers.Puzzle.load(id: Int)
POST  /training/:id/attempt            controllers.Puzzle.attempt(id: Int)
POST  /training/:id/vote               controllers.Puzzle.vote(id: Int)

# User Analysis
GET   /analysis/*urlFen                controllers.UserAnalysis.load(urlFen: String)
GET   /analysis                        controllers.UserAnalysis.index

# Round
GET   /$gameId<\w{8}>                            controllers.Round.watcher(gameId: String, color: String = "white")
GET   /$gameId<\w{8}>/$color<white|black>        controllers.Round.watcher(gameId: String, color: String)
GET   /$fullId<\w{12}>                           controllers.Round.player(fullId: String)
GET   /$gameId<\w{8}>/$color<white|black>/socket controllers.Round.websocketWatcher(gameId: String, color: String)
GET   /$fullId<\w{12}>/socket/v:apiVersion       controllers.Round.websocketPlayer(fullId: String, apiVersion: Int)
GET   /$gameId<\w{8}>/$color<white|black>/sides/watcher controllers.Round.sidesWatcher(gameId: String, color: String)
GET   /$gameId<\w{8}>/$color<white|black>/sides/player controllers.Round.sidesPlayer(gameId: String, color: String)
GET   /$gameId<\w{8}>/others                     controllers.Round.others(gameId: String)
GET   /$gameId<\w{8}>/continue/:mode             controllers.Round.continue(gameId: String, mode: String)
POST  /$gameId<\w{8}>/note                       controllers.Round.writeNote(gameId: String)
GET   /$gameId<\w{8}>/edit                       controllers.Editor.game(gameId: String)
GET   /$gameId<\w{8}>/$color<white|black>/analysis controllers.UserAnalysis.game(gameId: String, color: String)

POST  /$gameId<\w{8}>/delete                     controllers.Game.delete(gameId: String)

GET   /round-next/$gameId<\w{8}>                 controllers.Round.next(gameId: String)
GET   /whats-next/$gameId<\w{8}>                 controllers.Round.whatsNext(gameId: String)

# Round accessibility: text representation
GET   /$fullId<\w{12}>/text                      controllers.Round.playerText(fullId: String)
GET   /$gameId<\w{8}>/$color<white|black>/text   controllers.Round.watcherText(gameId: String, color: String)

# Tournament
GET   /tournament                             controllers.Tournament.home
GET   /tournament/new                         controllers.Tournament.form
POST  /tournament/new                         controllers.Tournament.create
GET   /tournament/$id<\w{8}>                  controllers.Tournament.show(id: String)
GET   /tournament/$id<\w{8}>/standing/:page   controllers.Tournament.standing(id: String, page: Int)
GET   /tournament/$id<\w{8}>/socket/v:apiVersion controllers.Tournament.websocket(id: String, apiVersion: Int)
GET   /tournament/$id<\w{8}>/game-standing    controllers.Tournament.gameStanding(id: String)
POST  /tournament/$id<\w{8}>/join             controllers.Tournament.join(id: String)
POST  /tournament/$id<\w{8}>/withdraw         controllers.Tournament.withdraw(id: String)
GET   /tournament/help                        controllers.Tournament.help(system: Option[String] ?= None)

# Simul
GET   /simul                                  controllers.Simul.home
GET   /simul/new                              controllers.Simul.form
POST  /simul/new                              controllers.Simul.create
GET   /simul/reload                           controllers.Simul.homeReload
GET   /simul/$id<\w{8}>                       controllers.Simul.show(id: String)
GET   /simul/$id<\w{8}>/socket/v:apiVersion   controllers.Simul.websocket(id: String, apiVersion: Int)
POST  /simul/$id<\w{8}>/accept/:user          controllers.Simul.accept(id: String, user: String)
POST  /simul/$id<\w{8}>/reject/:user          controllers.Simul.reject(id: String, user: String)
POST  /simul/$id<\w{8}>/start                 controllers.Simul.start(id: String)
POST  /simul/$id<\w{8}>/abort                 controllers.Simul.abort(id: String)
POST  /simul/$id<\w{8}>/join/:variant         controllers.Simul.join(id: String, variant: String)
POST  /simul/$id<\w{8}>/withdraw              controllers.Simul.withdraw(id: String)

# Team
GET   /team                                   controllers.Team.home(page: Int ?= 1)
GET   /team/new                               controllers.Team.form
POST  /team/new                               controllers.Team.create
GET   /team/me                                controllers.Team.mine
GET   /team/requests                          controllers.Team.requests
GET   /team/search                            controllers.Team.search(text: String ?= "", page: Int ?= 1)
GET   /team/:id                               controllers.Team.show(id: String, page: Int ?= 1)
GET   /team/:id/join                          controllers.Team.joinPage(id: String)
POST  /team/:id/join                          controllers.Team.join(id: String)
POST  /team/:id/quit                          controllers.Team.quit(id: String)
GET   /team/:id/request/new                   controllers.Team.requestForm(id: String)
POST  /team/:id/request/new                   controllers.Team.requestCreate(id: String)
POST  /team/:id/request/process               controllers.Team.requestProcess(id: String)
GET   /team/:id/edit                          controllers.Team.edit(id: String)
POST  /team/:id/edit                          controllers.Team.update(id: String)
GET   /team/:id/kick                          controllers.Team.kickForm(id: String)
POST  /team/:id/kick                          controllers.Team.kick(id: String)

# Analyse
POST  /$gameId<\w{8}>/request-analysis    controllers.Analyse.requestAnalysis(gameId: String)
POST  /$gameId<\w{8}>/post-analysis       controllers.Analyse.postAnalysis(gameId: String)

GET   /game/export/$gameId<\w{8}>.pgn         controllers.Export.pgn(gameId: String)
GET   /game/export/pdf/$gameId<\w{8}>.pdf     controllers.Export.pdf(gameId: String)
GET   /game/export/png/$gameId<\w{8}>.png     controllers.Export.png(gameId: String)

# Pref
POST  /pref/:name                      controllers.Pref.set(name: String)
GET   /account/preferences             controllers.Pref.form
POST  /account/preferences             controllers.Pref.formApply
POST  /account/preferences/mini        controllers.Pref.miniFormApply
POST  /account/preferences/tag/:name/:value controllers.Pref.saveTag(name: String, value: String)

# Setup
GET   /setup/ai                        controllers.Setup.aiForm
POST  /setup/ai                        controllers.Setup.ai
GET   /setup/friend                    controllers.Setup.friendForm(user: Option[String] ?= None)
POST  /setup/friend                    controllers.Setup.friend(user: Option[String] ?= None)
POST  /setup/decline                   controllers.Setup.decline(gameId: String)
GET   /$fullId<\w{12}>/await           controllers.Setup.await(fullId: String, user: Option[String] ?= None)
GET   /$fullId<\w{12}>/cancel          controllers.Setup.cancel(fullId: String)
POST  /$id<\w{8}>/join                 controllers.Setup.join(id: String)
GET   /setup/hook                      controllers.Setup.hookForm
POST  /setup/hook/:uid/like/:gameId    controllers.Setup.like(uid: String, gameId: String)
POST  /setup/hook/:uid                 controllers.Setup.hook(uid: String)
GET   /setup/filter                    controllers.Setup.filterForm
POST  /setup/filter                    controllers.Setup.filter
GET   /setup/validate-fen              controllers.Setup.validateFen

# Video
GET   /video                           controllers.Video.index
GET   /video/tags                      controllers.Video.tags
GET   /video/author/:author            controllers.Video.author(author: String)
GET   /video/:id                       controllers.Video.show(id: String)

# I18n
GET   /translation/contribute          controllers.I18n.contribute
GET   /translation/form/:lang          controllers.I18n.translationForm(lang: String)
POST  /translation/post/:lang          controllers.I18n.translationPost(lang: String)
GET   /translation/fetch/:from         controllers.I18n.fetch(from: Int)
POST  /translation/hideCalls           controllers.I18n.hideCalls
POST  /translation/select              controllers.I18n.select

# Authentication
GET   /login                           controllers.Auth.login
POST  /login                           controllers.Auth.authenticate
GET   /logout                          controllers.Auth.logout
GET   /signup                          controllers.Auth.signup
POST  /signup                          controllers.Auth.signupPost
GET   /password/reset                  controllers.Auth.passwordReset
POST  /password/reset                  controllers.Auth.passwordResetApply
GET   /password/reset/sent/:email      controllers.Auth.passwordResetSent(email: String)
GET   /password/reset/confirm/:token   controllers.Auth.passwordResetConfirm(token: String)
POST  /password/reset/confirm/:token   controllers.Auth.passwordResetConfirmApply(token: String)

# Mod
POST  /mod/:username/engine            controllers.Mod.engine(username: String)
POST  /mod/:username/booster           controllers.Mod.booster(username: String)
POST  /mod/:username/troll             controllers.Mod.troll(username: String)
POST  /mod/:username/ban               controllers.Mod.ban(username: String)
POST  /mod/:username/close             controllers.Mod.closeAccount(username: String)
POST  /mod/:username/reopen            controllers.Mod.reopenAccount(username: String)
POST  /mod/:username/title             controllers.Mod.setTitle(username: String)
GET   /mod/:username/communication     controllers.Mod.communication(username: String)
POST  /mod/:ip/ipban                   controllers.Mod.ipban(ip: String)
GET   /mod/log                         controllers.Mod.log
POST  /mod/:username/refreshUserAssess controllers.Mod.refreshUserAssess(username: String)

# Wiki
GET   /wiki                            controllers.Wiki.home
GET   /wiki/:slug                      controllers.Wiki.show(slug: String)

# AI
GET   /ai/move                         controllers.Ai.move
POST  /ai/analyse                      controllers.Ai.analyse

# Bookmark
POST  /bookmark/$gameId<\w{8}>     controllers.Bookmark.toggle(gameId: String)

# Forum
GET   /forum                           controllers.ForumCateg.index
GET   /forum/recent                    controllers.ForumPost.recent
GET   /forum/search                    controllers.ForumPost.search(text: String ?= "", page: Int ?= 1)
GET   /forum/:slug                     controllers.ForumCateg.show(slug: String, page: Int ?= 1)
GET   /forum/:categSlug/form           controllers.ForumTopic.form(categSlug: String)
POST  /forum/:categSlug/new            controllers.ForumTopic.create(categSlug: String)
GET   /forum/:categSlug/:slug          controllers.ForumTopic.show(categSlug: String, slug: String, page: Int ?= 1)
POST  /forum/:categSlug/:slug/close    controllers.ForumTopic.close(categSlug: String, slug: String)
POST  /forum/:categSlug/:slug/hide     controllers.ForumTopic.hide(categSlug: String, slug: String)
POST  /forum/:categSlug/:slug/new      controllers.ForumPost.create(categSlug: String, slug: String, page: Int ?= 1)
POST  /forum/:categSlug/delete/:id     controllers.ForumPost.delete(categSlug: String, id: String)
GET   /forum/redirect/post/:id         controllers.ForumPost.redirect(id: String)

# Message
GET   /inbox                           controllers.Message.inbox(page: Int ?= 1)
GET   /inbox/new                       controllers.Message.form
POST  /inbox/new                       controllers.Message.create
GET   /inbox/preview                   controllers.Message.preview
GET   /inbox/$id<\w{8}>              controllers.Message.thread(id: String)
POST  /inbox/$id<\w{8}>              controllers.Message.answer(id: String)
POST  /inbox/$id<\w{8}>/delete       controllers.Message.delete(id: String)
POST  /inbox/$id<\w{8}>/read         controllers.Message.markAsRead(id: String)

# Notification
DELETE /notification/$id<\w{8}>      controllers.Notification.remove(id)

# Paste
GET   /paste                           controllers.Importer.importGame
POST  /import                          controllers.Importer.sendGame

<<<<<<< HEAD
=======
# Progressive Import API
POST  /api/import/live                     controllers.Importer.liveCreate
POST  /api/import/live/$id<\w{8}>/:move  controllers.Importer.liveMove(id: String, move: String)

>>>>>>> 8f8d1cf7
# Edit
GET   /editor/*urlFen                  controllers.Editor.load(urlFen: String)
GET   /editor                          controllers.Editor.index

# Monitor
GET   /monitor                         controllers.Monitor.index
GET   /monitor/socket                  controllers.Monitor.websocket
GET   /monitor/status                  controllers.Monitor.status

# Report
GET   /report                          controllers.Report.form
POST  /report                          controllers.Report.create
GET   /report/thanks                   controllers.Report.thanks
GET   /report/list                     controllers.Report.list
POST  /report/:id/process              controllers.Report.process(id: String)

# QA
GET    /qa                         controllers.QaQuestion.index(page: Option[Int] ?= None)
GET    /qa/search                  controllers.QaQuestion.search
GET    /qa/ask                     controllers.QaQuestion.ask
POST   /qa/ask                     controllers.QaQuestion.doAsk
GET    /qa/tag/:slug               controllers.QaQuestion.byTag(slug: String)
GET    /qa/:id/:slug               controllers.QaQuestion.show(id: Int, slug: String)
GET    /qa/:id/:slug/edit          controllers.QaQuestion.edit(id: Int, slug: String)
POST   /qa/:id/edit                controllers.QaQuestion.doEdit(id: Int)
POST   /qa/:id/vote                controllers.QaQuestion.vote(id: Int)
POST   /qa/:id/rm                  controllers.QaQuestion.remove(id: Int)
POST   /qa/:id/answer              controllers.QaAnswer.create(id: Int)
POST   /qa/:id/:a/vote             controllers.QaAnswer.vote(id: Int, a: Int)
POST   /qa/:id/:a/accept           controllers.QaAnswer.accept(id: Int, a: Int)
POST   /qa/:id/:a/edit-answer      controllers.QaAnswer.doEdit(id: Int, a: Int)
POST   /qa/:id/:a/rm-answer        controllers.QaAnswer.remove(id: Int, a: Int)
POST   /qa/:id/:a/move             controllers.QaAnswer.moveTo(id: Int, a: Int)
POST   /qa/:id/comment             controllers.QaComment.question(id: Int)
POST   /qa/:id/:a/comment          controllers.QaComment.answer(id: Int, a: Int)
POST   /qa/:id/:c/rm-comment       controllers.QaComment.remove(id: Int, c: String)

# API
GET   /api/user                        controllers.Api.users
GET   /api/user/:id                    controllers.Api.user(id: String)
GET   /api/game                        controllers.Api.games
GET   /api/game/:id                    controllers.Api.game(id: String)
POST  /api/opening                     controllers.Opening.importOne
GET   /api/status                      controllers.Api.status

# Misc
POST  /cli                             controllers.Cli.command
GET   /captcha/$id<\w{8}>              controllers.Main.captchaCheck(id: String)
GET   /developers                      controllers.Main.developers
GET   /embed                           controllers.Main.embed
GET   /irc                             controllers.Main.irc
GET   /themepicker                     controllers.Main.themepicker
GET   /mobile                          controllers.Main.mobile

# Map
GET   /network                         controllers.WorldMap.index
GET   /network/stream                  controllers.WorldMap.stream

# Pages
GET   /thanks                          controllers.Page.thanks
GET   /help-lichess                    controllers.Page.helpLichess
GET   /terms-of-service                controllers.Page.tos
GET   /how-to-stream-on-lichess        controllers.Page.streamHowTo
GET   /contact                         controllers.Page.contact
GET   /king-of-the-hill                controllers.Page.kingOfTheHill
GET   /privacy                         controllers.Page.privacy

# Donate
GET   /donate                          controllers.Donation.index
GET   /donate/thanks                   controllers.Donation.thanks
POST  /donate/ipn                      controllers.Donation.ipn

# Assets
GET   /assets/*file                    controllers.Assets.at(path="/public", file)<|MERGE_RESOLUTION|>--- conflicted
+++ resolved
@@ -64,19 +64,8 @@
 GET   /blog.atom          controllers.Blog.atom(ref: Option[String] ?= None)
 
 # Game
-<<<<<<< HEAD
-GET   /games              controllers.Game.realtime
-GET   /games/all          controllers.Game.all(page: Int ?= 1)
-GET   /games/checkmate    controllers.Game.checkmate(page: Int ?= 1)
-GET   /games/bookmark     controllers.Game.bookmark(page: Int ?= 1)
-GET   /games/analysed     controllers.Game.analysed(page: Int ?= 1)
-GET   /games/imported     controllers.Game.imported(page: Int ?= 1)
-GET   /games/relayed      controllers.Game.relayed(page: Int ?= 1)
-GET   /games/export/:user controllers.Game.export(user: String)
-=======
 POST  /games/export/:user controllers.Game.exportConfirm(user: String)
 GET   /games/export-form/:user controllers.Game.export(user: String)
->>>>>>> 8f8d1cf7
 
 # Search
 GET   /games/search       controllers.Game.search(page: Int ?= 1)
@@ -290,13 +279,10 @@
 GET   /paste                           controllers.Importer.importGame
 POST  /import                          controllers.Importer.sendGame
 
-<<<<<<< HEAD
-=======
 # Progressive Import API
 POST  /api/import/live                     controllers.Importer.liveCreate
 POST  /api/import/live/$id<\w{8}>/:move  controllers.Importer.liveMove(id: String, move: String)
 
->>>>>>> 8f8d1cf7
 # Edit
 GET   /editor/*urlFen                  controllers.Editor.load(urlFen: String)
 GET   /editor                          controllers.Editor.index
