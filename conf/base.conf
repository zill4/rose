mongodb {
  uri = "mongodb://127.0.0.1:27017/lichess"
  mongo-async-driver = {}
}
net {
  domain = "lichess.org"
  protocol = "http://"
  base_url = ${net.protocol}${net.domain}
  ip = "5.196.91.160"
  asset {
    domain = ${net.domain}
    version = 907
  }
}
forcedev = false
play {
  server {
    netty {
      # The maximum length of the initial line. This effectively restricts the maximum length of a URL that the server will
      # accept, the initial line consists of the method (3-7 characters), the URL, and the HTTP version (8 characters),
      # including typical whitespace, the maximum URL length will be this number - 18.
      maxInitialLineLength = 2048 # 4096

      # The maximum length of the HTTP headers. The most common effect of this is a restriction in cookie length, including
      # number of cookies and size of cookie values.
      maxHeaderSize = 4096 # 8192
    }
  }
  i18n {
    langs=[en,fr,ru,de,tr,sr,lv,bs,da,es,ro,it,fi,uk,pt,pl,nl,vi,sv,cs,sk,hu,ca,sl,az,nn,eo,tp,el,fp,lt,nb,et,hy,af,hi,ar,zh,gl,hr,mk,id,ja,bg,th,fa,he,mr,mn,cy,gd,ga,sq,be,ka,sw,ps,is,kk,io,gu,fo,eu,bn,id,la,jv,ky,pi,as,le,ta,sa,ml,kn,ko,mg,kb,zu,ur,yo,tl,fy,jb,tg]
  }
  http {
    session {
      cookieName = "lila2"
      maxAge = 365 days
    }
  }
  ws {
    useragent = ${net.base_url}
    compressionEnabled = true
    timeout {
      connection = 5 seconds
      idle = 5 minutes
      request = 5 minutes
    }
  }
  crypto {
    secret="CiebwjgIM9cHQ;I?Xk:sfqDJ;BhIe:jsL?r=?IPF[saf>s^r0]?0grUq4>q?5mP^"
  }
  akka.actor-system = "lila"
}
app {
  scheduler {
    disabled = false
    debug = false
  }
  renderer.name = "renderer"
  router.name = "router"
  web_path = "public"
  casual_only = false
}
api {
  token = secret
}
cli {
  username = "thibault"
}
chessground {
  animation {
    duration = 250 ms
  }
}
editor {
  animation.duration = ${chessground.animation.duration}
}
accessibility {
  blind {
    cookie {
      name = "mBzamRgfXgRBSnXB"
      salt = "WWcTbz5xxaHU4d96"
      max_age = 31536000 # one year
    }
  }
}
prismic {
  api_url = "https://lichess.cdn.prismic.io/api"
}
blog {
  prismic {
    api_url = ${prismic.api_url}
    collection = blog
  }
  notify {
    delay = 20 minutes
    sender = "lichess-blog"
  }
  last_post_cache.ttl = 5 minutes
  rss {
    email = "lichess.contact@gmail.com"
  }
}
qa {
  collection {
    question = qa_question
    answer = qa_answer
  }
  notifier.sender = lichess-qa
}
donation {
  collection.donation = donation
  weekly_goal = 35700
  server_donors = [ drazak, jaldus, intenex, thibault ]
<<<<<<< HEAD
  other_donors = [ bitchess, st0rmy, arka50, feeglood, eugene_kurmanin, lance5500, mastertan ]
=======
  other_donors = [ bitchess, st0rmy, arka50, feeglood, eugene_kurmanin, mastertan, lance5500 ]
>>>>>>> 68255a2d
}
chat {
  collection.chat = chat
  max_lines = 50
  net.domain = ${net.domain}
  actor.name = chat
}
puzzle {
  mongodb {
    uri = "mongodb://127.0.0.1:27017/lichess"
    mongo-async-driver = {}
  }
  collection {
    puzzle = puzzle
    attempt = puzzle_attempt
  }
  api.token = ${api.token}
  selector {
    anon_min_rating = 30
    max_attempts = 10000
  }
  animation.duration = ${chessground.animation.duration}
  png.exec_path = "submodules/boardcreator"
}
coordinate {
  collection {
    score = coordinate_score
  }
}
opening {
  collection {
    opening = opening
    attempt = opening_attempt
    name = opening_name
  }
  selector {
    tolerance = {
      step = 160
      max = 1000
    }
    modulo = 20000
  }
  animation.duration = ${chessground.animation.duration}
  api.token = ${api.token}
}
video {
  collection {
    video = video
    view = video_view
  }
  sheet {
    url = "https://spreadsheets.google.com/feeds/list/1qYU1XhvC8TlBggXEkjI481ieNGyYGmMTy97A9iboyrM/2/public/values?alt=json"
    delay = 3 hour
  }
  youtube {
    url = "https://www.googleapis.com/youtube/v3/videos"
    api_key = ""
    max = 50
    delay = 20 minutes
  }
}
search {
  enabled = false
  writeable = true
  endpoint = "http://localhost:9673"
}
team {
  collection{
    team = team
    member = team_member
    request = team_request
  }
  notifier.sender = lichess-team
  paginator.max_per_page = 15
  paginator.max_user_per_page = 24
}
teamSearch {
  index = team
  paginator.max_per_page = ${team.paginator.max_per_page}
  actor.name = team-search
}
relation {
  collection {
    relation = relation
  }
  actor {
    name = relation
    notify_freq = 2 seconds
  }
  limit {
    follow = 300
    block = 500
  }
}
pref {
  collection.pref = pref
  cache.ttl = 30 minutes
}
bookmark {
  collection.bookmark = bookmark
  paginator.max_per_page = ${game.paginator.max_per_page}
  actor.name = bookmark
}
analyse {
  collection.analysis = analysis2
  net.domain = ${net.domain}
  cached.nb.ttl = ${game.cached.nb.ttl}
  paginator.max_per_page = ${game.paginator.max_per_page}
  actor.name = analyser
}
geoip {
  file = ""
  cache_ttl = 1 hour
}
security {
  collection.security = security
  flood.duration = 60 seconds
  firewall {
    enabled=true
    cached.ips.ttl = 10 minutes
    cookie {
      enabled = false
      name=fEKHA4zI74ZrZrom
    }
    collection.firewall = firewall
  }
  geoip = ${geoip}
  password_reset {
    mailgun = ${mailgun}
    secret = "???"
  }
  email_confirm {
    enabled = false
    mailgun = ${mailgun}
    secret = "???"
  }
  tor {
    provider_url = "https://check.torproject.org/cgi-bin/TorBulkExitList.py?ip="${net.ip}"&port=80"
    refresh_delay = 1 hour
  }
  disposable_email {
    provider_url = "https://raw.githubusercontent.com/ornicar/disposable-email-domains/master/index.json"
    refresh_delay = 10 minutes
  }
  recaptcha = ${recaptcha}
  whois {
    key = "matewithknightandbishop"
  }
}
recaptcha {
  endpoint = "https://www.google.com/recaptcha/api/siteverify"
  public_key = "6LeMhwsTAAAAAElD4KwTo_IUmqIXqx7hkSLLaNSP"
  private_key = ""
  enabled = false
}
shutup {
  collection.shutup = shutup
  actor.name = shutup
}
playban {
  collection.playban = playban
}
worldMap {
  geoip = ${geoip}
}
perfStat {
  collection.perf_stat = "perf_stat"
}
push {
  collection.device = push_device
  google {
    url = "https://android.googleapis.com/gcm/send"
    key = ""
  }
  apple {
    enabled = false
    cert = zpns.p12
    password = ""
  }
}
mod {
  collection {
    modlog = modlog
    player_assessment = player_assessment
    boosting = boosting
    gaming_history = mod_gaming_history
  }
  boosting.nb_games_to_mark = 5
  boosting.ratio_games_to_mark = 0.01
  actor.name = mod
}
report {
  collection.report = report
  actor.name = report
}
i18n {
  web_path.relative = ${app.web_path}/trans
  file_path.relative = "modules/i18n/messages"
  upstream.url_pattern = "http://en.lichess.org/translation/fetch/%d"
  hide_calls.cookie {
    name="hide_i18n_calls"
    max_age=604800 # one week
  }
  collection.translation = translation
  request_handler.protocol = ${net.protocol}
  context.git {
    url = "git://github.com/ornicar/lila.wiki.git"
    file = "translation_context.md"
  }
  cdn_domain = ${net.asset.domain}
  call.threshold = 4500
}
detectlanguage.api {
  url = "http://ws.detectlanguage.com/0.2/detect"
  key = "???"
}
mailgun {
  api {
    url = "???"
    key = "???"
  }
  sender = "lichess.org <noreply@mail.lichess.org>"
  base_url = ${net.base_url}
}
lobby {
  message.ttl = 30 seconds
  orphan_hook.ttl = 5 seconds
  socket {
    name = lobby-socket
    uid.ttl = ${site.socket.uid.ttl}
  }
  actor.name = lobby-actor
  net.domain = ${net.domain}
  broom_period = 2 seconds
  resync_ids_period = 25 seconds
  collection.seek = seek
  collection.seek_archive = seek_archive
  seek {
    max_per_page = 14
    max_per_user = 5
  }
}
timeline {
  collection {
    unsub = timeline_unsub
    entry = timeline_entry
  }
  user {
    display_max = 12
    actor.name = user-timeline
  }
}
game {
  cached.nb.ttl = 1 hour
  paginator.max_per_page = 9
  collection {
    game = game5
    crosstable = crosstable
  }
  js_path {
    raw = public/javascripts/big.js
    compiled = public/compiled/big.js
  }
  captcher {
    name = captcher
    duration = 7 seconds
  }
  net.base_url = ${net.base_url}
  uci_memo.ttl = 2 minutes
  pdf.exec_path = "submodules/pdfexporter"
  png.exec_path = "submodules/boardcreator"
}
tv {
  featured {
    select = 3 seconds
  }
  streaming {
    search = 20 seconds
    google.api_key = ""
    keyword = "lichess.org"
    hitbox.url = "http://api.hitbox.tv/media/live/"
  }
}
explorer {
  endpoint = "http://expl.lichess.org"
  index_flow = false
  mass_import = {
    endpoint = "http://expl.lichess.org"
  }
}
gameSearch {
  index = game
  paginator.max_per_page = ${game.paginator.max_per_page}
  actor.name = game-search
}
round {
  active.ttl = 30 seconds
  uid.timeout = 10 seconds
  finisher.lock.timeout = 20 seconds
  animation.duration = ${chessground.animation.duration}
  moretime = 15 seconds
  casual_only = ${app.casual_only}
  player {
    disconnect.timeout = 90 seconds
    ragequit.timeout = 10 seconds
  }
  socket {
    name = round-socket
    timeout = 30 seconds
  }
  actor.map.name = round-map
  channel.move_time.name = round-move-time
  collection {
    note = game_note
    history = round_history
    forecast = forecast
  }
  net.domain = ${net.domain}
}
tournament {
  collection {
    tournament = tournament2
    player = tournament_player
    pairing = tournament_pairing
    leaderboard = tournament_leaderboard
  }
  history.message.ttl = 30 seconds
  uid.timeout = 7 seconds # small to avoid missed events
  socket {
    name = tournament-socket
    timeout = 2 minutes
  }
  api_actor.name = tournament-api
  sequencer {
    timeout = 10 minutes
  }
  pairing.delay = 3.1 seconds
  created.cache.ttl = 2 seconds
  leaderboard.cache.ttl = 1 hour
  ranking.cache.ttl = 1 hour
  net.domain = ${net.domain}
}
simul {
  collection {
    simul = simul
  }
  sequencer {
    timeout = 10 minutes
  }
  socket {
    name = simul-socket
    timeout = 5 minutes
  }
  created.cache.ttl = 2 seconds
  history.message.ttl = 30 seconds
  uid.timeout = 7 seconds # small to avoid missed events
  actor.name = simul
}
forum {
  topic.max_per_page = 10
  post.max_per_page = 10
  recent {
    ttl = 1 hour
    nb = 20
  }
  collection {
    categ = f_categ
    topic = f_topic
    post = f_post
  }
  public_categ_ids = [
    general-chess-discussion
    game-analysis
    lichess-feedback
    off-topic-discussion
  ]
  actor.name = forum
}
forumSearch {
  index = forum
  paginator.max_per_page = 10
  actor.name = forum-search
}
message {
  thread.max_per_page = 30
  collection.thread = m_thread
  actor.name = message
  lichess_senders = [
    lichess
    ${blog.notify.sender}
    ${qa.notifier.sender}
    ${team.notifier.sender}
  ]
}
memo {
  collection {
    cache = cache
  }
}
setup {
  friend.memo.ttl = 1 day
  casual_only = ${app.casual_only}
  collection {
    user_config = config
    anon_config = config_anon
  }
}
challenge {
  collection.challenge = challenge
  max_per_user = 20
  socket {
    name = challenge-socket
    timeout = 1 minute
  }
  history.message.ttl = 40 seconds
  uid.timeout = 7 seconds
}
study {
  collection.study = study
  collection.chapter = study_chapter
  socket {
    name = study-socket
    timeout = 1 minute
  }
  sequencer {
    timeout = 10 minutes
  }
  history.message.ttl = 40 seconds
  uid.timeout = 10 seconds
  net.domain = ${net.domain}
  net.base_url = ${net.base_url}
}
site {
  socket {
    name = site-socket
    uid.ttl = 10 seconds
  }
}
user {
  paginator.max_per_page = 40
  cached.nb.ttl = 10 minutes
  online.ttl = 7 seconds
  collection {
    user = user4
    note = note
    trophy = trophy
    ranking = ranking
  }
}
history {
  collection.history = history3
  cached.rating_chart.ttl = 1 hour
}
fishnet {
  collection {
    analysis = fishnet_analysis
    client = fishnet_client
  }
  offline_mode = true # any client can provide moves and analysis
  actor.name = fishnet
}
application {
  global="lila.app.Global"
}
wiki {
  collection.page = wiki
  git.url = "git://github.com/ornicar/lichess.wiki.git"
  markdown_path = "/usr/bin/markdown"
}
importer {
  delay = 50 milliseconds
}
insight {
  mongodb {
    uri = "mongodb://127.0.0.1:27017/lichess-insight"
    mongo-async-driver = {}
  }
  collection {
    entry = insight
    user_cache = insight_user_cache
  }
}
simulation {
  enabled = false
  players = 300
  watchers = 200
}
slack {
  incoming {
    url = ""
    default_channel = tavern
  }
}
hub {
  actor {
    game {
      search = ${gameSearch.actor.name}
    }
    renderer = ${app.renderer.name}
    captcher = ${game.captcher.name}
    forum {
      actor = ${forum.actor.name}
      search = ${forumSearch.actor.name}
    }
    team {
      search = ${teamSearch.actor.name}
    }
    messenger = ${message.actor.name}
    router = ${app.router.name}
    fishnet = ${fishnet.actor.name}
    tournament.api = ${tournament.api_actor.name}
    timeline {
      user = ${timeline.user.actor.name}
    }
    bookmark = ${bookmark.actor.name}
    round {
      map = ${round.actor.map.name}
    }
    lobby = ${lobby.actor.name}
    relation = ${relation.actor.name}
    report = ${report.actor.name}
    shutup = ${shutup.actor.name}
    mod = ${mod.actor.name}
    chat = ${chat.actor.name}
    analyser = ${analyse.actor.name}
    move_broadcast = ${socket.move_broadcast.name}
    user_register = ${socket.user_register.name}
    simul = ${simul.actor.name}
  }
  socket {
    lobby = ${lobby.socket.name}
    site = ${site.socket.name}
    round = ${round.socket.name}
    tournament = ${tournament.socket.name}
    simul = ${simul.socket.name}
    challenge = ${challenge.socket.name}
    hub = ${socket.hub.name}
  }
  channel {
    round.move_time = ${round.channel.move_time.name}
  }
}

socket {
  hub.name = socket.hub
  move_broadcast.name = socket.move-broadcast
  user_register.name = socket.user-register
  population.name = socket.population
}

dbplugin = disabled
ehcacheplugin = disabled

akka {
  loggers = ["akka.event.slf4j.Slf4jLogger"]
  loglevel = INFO
  stdout-loglevel = INFO
  log-config-on-start = off
  log-dead-letters-during-shutdown = off
}

kamon {
  metric {
    tick-interval = 2 second
    track-unmatched-entities = no
    filters {
      trace {
        includes = [ ]
        excludes = [ ]
      }
    }
  }

 statsd {
    hostname = "127.0.0.1"
    port = 8125

    # value must be equal or greater than the kamon.metrics.tick-interval setting
    flush-interval = 2 second

    # Max packet size for UDP metrics data sent to StatsD
    max-packet-size = 2048 bytes

    subscriptions {
      histogram       = [ "**" ]
      min-max-counter = [ "**" ]
      gauge           = [ "**" ]
      counter         = [ "**" ]
      trace           = [ "**" ]
      trace-segment   = [ "**" ]
      system-metric   = [ "**" ]
      http-server     = [ "**" ]
    }

    metric-key-generator = lila.api.KeepDotsMetricKeyGenerator

    simple-metric-key-generator {

      # Application prefix for all metrics pushed to StatsD. The default namespacing scheme for metrics follows
      # this pattern: application.host.entity.entity-name.metric-name
      application = "local"

      # application.entity.entity-name.metric-name
      include-hostname = false

      metric-name-normalization-strategy = keep-dots
    }
  }

  modules {
    kamon-statsd {
      auto-start = no
      requires-aspectj = no
      extension-id = "kamon.statsd.StatsD"
    }
  }
}<|MERGE_RESOLUTION|>--- conflicted
+++ resolved
@@ -110,11 +110,7 @@
   collection.donation = donation
   weekly_goal = 35700
   server_donors = [ drazak, jaldus, intenex, thibault ]
-<<<<<<< HEAD
-  other_donors = [ bitchess, st0rmy, arka50, feeglood, eugene_kurmanin, lance5500, mastertan ]
-=======
   other_donors = [ bitchess, st0rmy, arka50, feeglood, eugene_kurmanin, mastertan, lance5500 ]
->>>>>>> 68255a2d
 }
 chat {
   collection.chat = chat
