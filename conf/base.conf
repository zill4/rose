--- conflicted
+++ resolved
@@ -10,11 +10,7 @@
   ip = "5.196.91.160"
   asset {
     domain = ${net.domain}
-<<<<<<< HEAD
     version = 1232
-=======
-    version = 1239
->>>>>>> f5b56793
   }
   email = "contact@lichess.org"
   crawlable = false
