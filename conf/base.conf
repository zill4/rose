--- conflicted
+++ resolved
@@ -9,11 +9,7 @@
   ip = "5.196.91.160"
   asset {
     domain = ${net.domain}
-<<<<<<< HEAD
-    version = 840
-=======
     version = 841
->>>>>>> eda1462b
   }
 }
 play {
