--- conflicted
+++ resolved
@@ -19,12 +19,7 @@
   "dependencies": {
     "ceval": "2.0.0",
     "chart.js": "^2.9",
-<<<<<<< HEAD
     "chessground": "^8.0.0-beta2",
-=======
-    "chess": "2.0.0",
-    "chessground": "^7.12.0",
->>>>>>> 67bf57c4
     "chessops": "^0.9.0",
     "common": "2.0.0",
     "nvui": "2.0.0",
