--- conflicted
+++ resolved
@@ -6,14 +6,8 @@
 import feedbackView from './feedback';
 import * as licon from 'common/licon';
 import { stepwiseScroll } from 'common/scroll';
-<<<<<<< HEAD
-import { h, VNode } from 'snabbdom';
-import { onInsert, bindNonPassive } from 'common/snabbdom';
-=======
-import { Controller } from '../interfaces';
 import { VNode } from 'snabbdom';
 import { onInsert, bindNonPassive, looseH as h } from 'common/snabbdom';
->>>>>>> bcdbf4f7
 import { bindMobileMousedown } from 'common/device';
 import { render as treeView } from './tree';
 import { view as cevalView } from 'ceval';
@@ -21,10 +15,10 @@
 import { render as renderKeyboardMove } from 'keyboardMove';
 import { toggleButton as boardMenuToggleButton } from 'board/menu';
 import boardMenu from './boardMenu';
+
 import * as Prefs from 'common/prefs';
-import PuzzleCtrl from '../ctrl';
 
-const renderAnalyse = (ctrl: PuzzleCtrl): VNode => h('div.puzzle__moves.areplay', [treeView(ctrl)]);
+const renderAnalyse = (ctrl: Controller): VNode => h('div.puzzle__moves.areplay', [treeView(ctrl)]);
 
 function dataAct(e: Event): string | null {
   const target = e.target as HTMLElement;
@@ -35,7 +29,7 @@
   return h('button.fbt', { class: { disabled, glowing }, attrs: { 'data-act': effect, 'data-icon': icon } });
 }
 
-function controls(ctrl: PuzzleCtrl): VNode {
+function controls(ctrl: Controller): VNode {
   const node = ctrl.vm.node;
   const nextNode = node.children[0];
   const notOnLastMove = ctrl.vm.mode == 'play' && nextNode && nextNode.puzzle != 'fail';
@@ -67,7 +61,7 @@
 
 let cevalShown = false;
 
-export default function (ctrl: PuzzleCtrl): VNode {
+export default function (ctrl: Controller): VNode {
   if (ctrl.nvui) return ctrl.nvui.render(ctrl);
   const showCeval = ctrl.vm.showComputer(),
     gaugeOn = ctrl.showEvalGauge();
@@ -145,23 +139,15 @@
   );
 }
 
-function session(ctrl: PuzzleCtrl) {
+function session(ctrl: Controller) {
   const rounds = ctrl.session.get().rounds,
-    current = ctrl.data.puzzle.id;
+    current = ctrl.getData().puzzle.id;
   return h('div.puzzle__session', [
     ...rounds.map(round => {
       const rd =
-<<<<<<< HEAD
-        round.ratingDiff && ctrl.opts.showRatings
-          ? round.ratingDiff > 0
-            ? '+' + round.ratingDiff
-            : round.ratingDiff
-          : null;
-=======
-        round.ratingDiff && ctrl.showRatings && round.ratingDiff > 0
+        round.ratingDiff && ctrl.opts.showRatings && round.ratingDiff > 0
           ? '+' + round.ratingDiff
           : round.ratingDiff;
->>>>>>> bcdbf4f7
       return h(
         `a.result-${round.result}${rd ? '' : '.result-empty'}`,
         {
