import * as licon from 'common/licon';
import * as router from 'common/router';
<<<<<<< HEAD
import { MaybeVNode, bind, dataIcon } from 'common/snabbdom';
import { h, VNode } from 'snabbdom';
=======
import { MaybeVNode, bind, dataIcon, looseH as h } from 'common/snabbdom';
import { Controller } from '../interfaces';
import { VNode } from 'snabbdom';
>>>>>>> bcdbf4f7
import { renderColorForm } from './side';
import PuzzleCtrl from '../ctrl';

const studyUrl = 'https://lichess.org/study/viiWlKjv';

export default function theme(ctrl: PuzzleCtrl): MaybeVNode {
  const data = ctrl.data,
    angle = data.angle;
  const showEditor = ctrl.vm.mode == 'view' && !ctrl.autoNexting();
  if (data.replay) return showEditor ? h('div.puzzle__side__theme', editor(ctrl)) : null;
  const puzzleMenu = (v: VNode): VNode =>
    h('a', { attrs: { href: router.withLang(`/training/${angle.opening ? 'openings' : 'themes'}`) } }, v);
  return !ctrl.streak && ctrl.vm.isDaily
    ? h(
        'div.puzzle__side__theme.puzzle__side__theme--daily',
        puzzleMenu(h('h2', ctrl.trans.noarg('dailyPuzzle'))),
      )
    : h('div.puzzle__side__theme', [
        puzzleMenu(h('h2', { class: { long: angle.name.length > 20 } }, ['« ', angle.name])),
        angle.opening
          ? h('a', { attrs: { href: `/opening/${angle.opening.key}` } }, [
              'Learn more about ',
              angle.opening.name,
            ])
          : h('p', [
              angle.desc,
              angle.chapter &&
                h(
                  'a.puzzle__side__theme__chapter.text',
                  { attrs: { href: `${studyUrl}/${angle.chapter}`, target: '_blank', rel: 'noopener' } },
                  [' ', ctrl.trans.noarg('example')],
                ),
            ]),
        showEditor
          ? h('div.puzzle__themes', editor(ctrl))
          : !data.replay && !ctrl.streak && angle.opening && renderColorForm(ctrl),
      ]);
}

const invisibleThemes = new Set(['master', 'masterVsMaster', 'superGM']);

const editor = (ctrl: PuzzleCtrl): VNode[] => {
  const data = ctrl.data,
    trans = ctrl.trans.noarg,
    votedThemes = ctrl.vm.round?.themes || {};
  const visibleThemes: string[] = data.puzzle.themes
    .filter(t => !invisibleThemes.has(t))
    .concat(Object.keys(votedThemes).filter(t => votedThemes[t] && !data.puzzle.themes.includes(t)))
    .sort();
  const allThemes = location.pathname == '/training/daily' ? null : ctrl.allThemes;
  const availableThemes = allThemes ? allThemes.dynamic.filter(t => !votedThemes[t]) : null;
  if (availableThemes) availableThemes.sort((a, b) => (trans(a) < trans(b) ? -1 : 1));
  return [
    h(
      'div.puzzle__themes_list',
      {
        hook: bind('click', e => {
          const target = e.target as HTMLElement;
          const theme = target.getAttribute('data-theme');
          if (theme) ctrl.voteTheme(theme, target.classList.contains('vote-up'));
        }),
      },
      visibleThemes.map(key =>
        h('div.puzzle__themes__list__entry', { class: { strike: votedThemes[key] === false } }, [
          h('a', { attrs: { href: `/training/${key}`, title: trans(`${key}Description`) } }, trans(key)),
          allThemes &&
            h(
              'div.puzzle__themes__votes',
              allThemes.static.has(key)
                ? [h('div.puzzle__themes__lock', h('i', { attrs: dataIcon(licon.Padlock) }))]
                : [
                    h('span.puzzle__themes__vote.vote-up', {
                      class: { active: votedThemes[key] },
                      attrs: { 'data-theme': key },
                    }),
                    h('span.puzzle__themes__vote.vote-down', {
                      class: { active: votedThemes[key] === false },
                      attrs: { 'data-theme': key },
                    }),
                  ],
            ),
        ]),
      ),
    ),
    ...(availableThemes
      ? [
          h(
            `select.puzzle__themes__selector.cache-bust-${availableThemes.length}`,
            {
              hook: {
                ...bind('change', e => {
                  const theme = (e.target as HTMLInputElement).value;
                  if (theme) ctrl.voteTheme(theme, true);
                }),
                postpatch(_, vnode) {
                  (vnode.elm as HTMLSelectElement).value = '';
                },
              },
            },
            [
              h('option', { attrs: { value: '', selected: true } }, trans('addAnotherTheme')),
              ...availableThemes.map(theme =>
                h('option', { attrs: { value: theme, title: trans(`${theme}Description`) } }, trans(theme)),
              ),
            ],
          ),
          h(
            'a.puzzle__themes__study.text',
            { attrs: { 'data-icon': licon.InfoCircle, href: studyUrl, target: '_blank', rel: 'noopener' } },
            'About puzzle themes',
          ),
        ]
      : []),
  ];
};<|MERGE_RESOLUTION|>--- conflicted
+++ resolved
@@ -1,13 +1,7 @@
 import * as licon from 'common/licon';
 import * as router from 'common/router';
-<<<<<<< HEAD
-import { MaybeVNode, bind, dataIcon } from 'common/snabbdom';
-import { h, VNode } from 'snabbdom';
-=======
 import { MaybeVNode, bind, dataIcon, looseH as h } from 'common/snabbdom';
-import { Controller } from '../interfaces';
 import { VNode } from 'snabbdom';
->>>>>>> bcdbf4f7
 import { renderColorForm } from './side';
 import PuzzleCtrl from '../ctrl';
 
