--- conflicted
+++ resolved
@@ -101,11 +101,8 @@
   };
   duels: Duel[];
   duelTeams?: DuelTeams;
-<<<<<<< HEAD
   myUsername?: string;
-=======
   reloadDelay?: number;
->>>>>>> 08b7631a
 }
 
 export interface FeaturedGame {
