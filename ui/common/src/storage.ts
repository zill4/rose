--- conflicted
+++ resolved
@@ -1,8 +1,4 @@
-<<<<<<< HEAD
-import { defined, notNull, Prop, withEffect } from './common';
-=======
 import { defined, notNull, Prop, Toggle, withEffect } from './common';
->>>>>>> daae8911
 
 export interface StoredProp<V> extends Prop<V> {
   (replacement?: V): V;
