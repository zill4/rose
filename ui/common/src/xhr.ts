import { defined } from "./common";


const jsonHeader = {
  'Accept': 'application/vnd.lichess.v5+json'
};

export const defaultInit: RequestInit = {
  cache: 'no-cache',
  credentials: 'same-origin' // required for safari < 12
};

export const xhrHeader = {
  'X-Requested-With': 'XMLHttpRequest' // so lila knows it's XHR
};

/* fetch a JSON value */
export const json = (url: string, init: RequestInit = {}): Promise<any> =>
  fetch(url, {
    ...defaultInit,
    headers: {
      ...jsonHeader,
      ...xhrHeader
    },
    ...init
  })
    .then(res => {
      if (res.ok) return res.json();
      throw res.statusText;
    });

/* fetch a string */
export const text = (url: string, init: RequestInit = {}): Promise<string> =>
  fetch(url, {
    ...defaultInit,
    headers: { ...xhrHeader },
    ...init
  }).then(res => {
    if (res.ok) return res.text();
    throw res.statusText;
  });

/* load a remote script */
export const script = (src: string): Promise<void> =>
  new Promise((resolve, reject) => {
    const nonce = document.body.getAttribute('data-nonce'),
      el = document.createElement('script');
    if (nonce) el.setAttribute('nonce', nonce);
    el.onload = resolve as () => void;
    el.onerror = reject;
    el.src = src;
    document.head.append(el);
  })

/* produce HTTP form data from a JS object */
export const form = (data: any) => {
  const formData = new FormData();
  for (const k of Object.keys(data)) formData.append(k, data[k]);
  return formData;
}

<<<<<<< HEAD
/* constructs a url with escaped parameters */
export const url = (path: string, params: {[k: string]: string | number | undefined}): string => {
=======
export const url = (path: string, params: {[k: string]: string | number | boolean | undefined}) => {
>>>>>>> 1154a709
  const searchParams = new URLSearchParams();
  for (const k of Object.keys(params)) if (defined(params[k])) searchParams.append(k, params[k] as string);
  const query = searchParams.toString();
  return query ? `${path}?${query}` : path;
}

/* submit a form with XHR */
export const formToXhr = (el: HTMLFormElement): Promise<string> =>
  text(
    el.action, {
    method: el.method,
    body: new FormData(el)
  })<|MERGE_RESOLUTION|>--- conflicted
+++ resolved
@@ -59,12 +59,8 @@
   return formData;
 }
 
-<<<<<<< HEAD
 /* constructs a url with escaped parameters */
-export const url = (path: string, params: {[k: string]: string | number | undefined}): string => {
-=======
 export const url = (path: string, params: {[k: string]: string | number | boolean | undefined}) => {
->>>>>>> 1154a709
   const searchParams = new URLSearchParams();
   for (const k of Object.keys(params)) if (defined(params[k])) searchParams.append(k, params[k] as string);
   const query = searchParams.toString();
