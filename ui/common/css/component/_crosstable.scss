@include crosstable-small;

.crosstable {
  @extend %box-neat-force;
  width: 100%;
  line-height: 1.9em;
  display: flex;

  fill,
  povs {
    background: $c-bg-box;
    flex: 1 1 auto;
  }
  povs,
  &__users,
  &__score,
  &__matchup {
    @extend %flex-column;
    text-align: center;
  }
  &__users,
  &__score {
    @extend %metal;
  }
  &__users {
    @extend %ellipsis;
    max-width: 40vw;
    text-align: left;
    a {
      padding-left: $block-gap;
    }
  }
  &__score {
    flex: 0 0 auto;
    font-weight: bold;
    span {
      padding: 0 $block-gap;
    }
  }
  &__matchup {
    flex: 1 1 auto;
    font-weight: bold;
    background: mix($c-primary, $c-bg-box, 20%);
  }
  povs {
    a {
      color: $c-font-dim;
      flex: 0 0 50%;
    }
    &:hover {
      @extend %metal;
      a {
        opacity: 1!important;
      }
<<<<<<< HEAD
=======
    }
    a.loss {
      opacity: .2;
>>>>>>> 13e1927b
    }
    &.current a {
      background: mix($c-accent, $c-bg-box, 70%);
      color: #fff;
      opacity: 1;
    }
    &.new {
      border: $c-border;
    }
    a.loss {
      opacity: .2;
    }
    @include breakpoint($mq-not-x-small) {
      display: none;
      &:nth-last-child(-n+12) {
        display: flex;
      }
    }
  }
  .sep {
    @extend %box-radius-left;
    border-left: $border;
    margin-left: .3em;
  }
  .win {
    font-weight: bold;
    color: $c-good;
  }
  .loss {
    color: $c-bad;
  }
  .unavailable {
    margin-top: 40px;
    opacity: 0.7;
  }
}<|MERGE_RESOLUTION|>--- conflicted
+++ resolved
@@ -52,12 +52,9 @@
       a {
         opacity: 1!important;
       }
-<<<<<<< HEAD
-=======
     }
     a.loss {
       opacity: .2;
->>>>>>> 13e1927b
     }
     &.current a {
       background: mix($c-accent, $c-bg-box, 70%);
