--- conflicted
+++ resolved
@@ -27,7 +27,6 @@
     @include if-transp {
       @include back-blur(6px);
       background: hsla(0, 0, 60%, 0.14);
-<<<<<<< HEAD
     }
 
     @include if-not-transp {
@@ -41,16 +40,6 @@
     @include if-light {
       &.scrolled {
         border-color: hsl(0, 0%, 70%);
-=======
-    } @else {
-      &.scrolled {
-        z-index: z('site-header');
-        @if $theme == 'dark' {
-          border-color: black;
-        } @else {
-          border-color: hsl(0, 0%, 70%);
-        }
->>>>>>> 1ce782d7
       }
     }
 
