import { DrawShape } from 'chessground/draw';

// Safari specifically requires globally unique IDs for SVG elements, even between different SVGs,
// so we concatenate a unique key to every ID for each SVG.
const svg = (key: string) => `
<g class="apple" transform-origin="50 50">
    <g transform="scale(4.15 4.15)">
        <g>
            <path d="M12.52 3.06287L15.1485 8.3943C15.1828 8.46858 15.2571 8.52001 15.3371 8.53144L21.2171 9.38858C21.6914 9.45715 21.88 10.04 21.5371 10.3772L17.4057 14.4C17.2685 14.5314 17.2057 14.7257 17.24 14.9143L18.2171 20.6C18.2971 21.0743 17.8 21.4343 17.3771 21.2114L12.1143 18.4457C12.04 18.4057 11.9543 18.4057 11.88 18.4457L6.61712 21.2114C6.19426 21.4343 5.69712 21.0743 5.77712 20.6L6.78855 14.7429C6.79998 14.6629 6.77712 14.5772 6.71426 14.52L2.46283 10.3714C2.11998 10.0343 2.30855 9.45144 2.78283 9.38287L8.66283 8.52572C8.74283 8.5143 8.81712 8.46287 8.85141 8.38858L11.48 3.05715C11.6914 2.6343 12.3085 2.6343 12.52 3.06287Z" fill="url(#paint0_radial${key})"></path>
            <path d="M5.54855 12.1828C4.44569 11.08 2.88569 9.82283 3.21141 9.32568L2.78283 9.38854C2.30855 9.45711 2.11998 10.04 2.46283 10.3771L6.71998 14.5257C6.77712 14.5828 6.80569 14.6685 6.79426 14.7485C6.94283 13.7085 6.6514 13.28 5.54855 12.1828Z" fill="url(#paint1_radial${key})"></path>
            <path d="M18.4514 12.1828C19.5543 11.08 21.1143 9.82283 20.7885 9.32568L21.2171 9.38854C21.6914 9.45711 21.88 10.04 21.5371 10.3771L17.28 14.5257C17.2228 14.5828 17.1943 14.6685 17.2057 14.7485C17.0571 13.7085 17.3485 13.28 18.4514 12.1828Z" fill="url(#paint2_radial${key})"></path>
            <path d="M21.2173 9.3887L15.3373 8.53156C15.2573 8.52013 15.183 8.4687 15.1487 8.39442L12.5201 3.06299C12.5201 3.06299 12.2801 3.36013 12.823 4.49156C13.1773 5.2287 14.1087 7.26299 14.6173 8.31442C14.903 8.9087 15.3373 8.92013 15.9944 9.00585L20.3373 9.56013C20.3316 9.56585 20.8116 9.60585 21.2173 9.3887Z" fill="url(#paint3_radial${key})"></path>
            <path d="M12.52 3.06287L15.1485 8.3943C15.1828 8.46858 15.2571 8.52001 15.3371 8.53144L21.2171 9.38858C21.6914 9.45715 21.88 10.04 21.5371 10.3772L17.4057 14.4C17.2685 14.5314 17.2057 14.7257 17.24 14.9143L18.2171 20.6C18.2971 21.0743 17.8 21.4343 17.3771 21.2114L12.1143 18.4457C12.04 18.4057 11.9543 18.4057 11.88 18.4457L6.61712 21.2114C6.19426 21.4343 5.69712 21.0743 5.77712 20.6L6.78855 14.7429C6.79998 14.6629 6.77712 14.5772 6.71426 14.52L2.46283 10.3714C2.11998 10.0343 2.30855 9.45144 2.78283 9.38287L8.66283 8.52572C8.74283 8.5143 8.81712 8.46287 8.85141 8.38858L11.48 3.05715C11.6914 2.6343 12.3085 2.6343 12.52 3.06287Z" fill="url(#paint4_radial${key})"></path>
            <path d="M12.52 3.06287L15.1485 8.3943C15.1828 8.46858 15.2571 8.52001 15.3371 8.53144L21.2171 9.38858C21.6914 9.45715 21.88 10.04 21.5371 10.3772L17.4057 14.4C17.2685 14.5314 17.2057 14.7257 17.24 14.9143L18.2171 20.6C18.2971 21.0743 17.8 21.4343 17.3771 21.2114L12.1143 18.4457C12.04 18.4057 11.9543 18.4057 11.88 18.4457L6.61712 21.2114C6.19426 21.4343 5.69712 21.0743 5.77712 20.6L6.78855 14.7429C6.79998 14.6629 6.77712 14.5772 6.71426 14.52L2.46283 10.3714C2.11998 10.0343 2.30855 9.45144 2.78283 9.38287L8.66283 8.52572C8.74283 8.5143 8.81712 8.46287 8.85141 8.38858L11.48 3.05715C11.6914 2.6343 12.3085 2.6343 12.52 3.06287Z" fill="url(#paint5_radial${key})"></path>
            <path d="M11.48 3.06287L8.85141 8.3943C8.81712 8.46858 8.74283 8.52001 8.66283 8.53144L2.78283 9.38858C2.30855 9.45715 2.11998 10.04 2.46283 10.3772L6.59426 14.4C6.73141 14.5314 6.79426 14.7257 6.75998 14.9143L5.78283 20.6C5.70283 21.0743 6.19998 21.4343 6.62283 21.2114L11.8857 18.4457C11.96 18.4057 12.0457 18.4057 12.12 18.4457L17.3828 21.2114C17.8057 21.4343 18.3028 21.0743 18.2228 20.6L17.2114 14.7429C17.2 14.6629 17.2228 14.5772 17.2857 14.52L21.5428 10.3714C21.8857 10.0343 21.6971 9.45144 21.2228 9.38287L15.3428 8.52572C15.2628 8.5143 15.1885 8.46287 15.1543 8.38858L12.5257 3.05715C12.3085 2.6343 11.6914 2.6343 11.48 3.06287Z" fill="url(#paint6_radial${key})"></path>
            <path d="M11.48 3.06287L8.85141 8.3943C8.81712 8.46858 8.74283 8.52001 8.66283 8.53144L2.78283 9.38858C2.30855 9.45715 2.11998 10.04 2.46283 10.3772L6.59426 14.4C6.73141 14.5314 6.79426 14.7257 6.75998 14.9143L5.78283 20.6C5.70283 21.0743 6.19998 21.4343 6.62283 21.2114L11.8857 18.4457C11.96 18.4057 12.0457 18.4057 12.12 18.4457L17.3828 21.2114C17.8057 21.4343 18.3028 21.0743 18.2228 20.6L17.2114 14.7429C17.2 14.6629 17.2228 14.5772 17.2857 14.52L21.5428 10.3714C21.8857 10.0343 21.6971 9.45144 21.2228 9.38287L15.3428 8.52572C15.2628 8.5143 15.1885 8.46287 15.1543 8.38858L12.5257 3.05715C12.3085 2.6343 11.6914 2.6343 11.48 3.06287Z" fill="url(#paint7_radial${key})"></path>
            <path opacity="0.24" d="M11.48 3.06287L8.85141 8.3943C8.81712 8.46858 8.74283 8.52001 8.66283 8.53144L2.78283 9.38858C2.30855 9.45715 2.11998 10.04 2.46283 10.3772L6.59426 14.4C6.73141 14.5314 6.79426 14.7257 6.75998 14.9143L5.78283 20.6C5.70283 21.0743 6.19998 21.4343 6.62283 21.2114L11.8857 18.4457C11.96 18.4057 12.0457 18.4057 12.12 18.4457L17.3828 21.2114C17.8057 21.4343 18.3028 21.0743 18.2228 20.6L17.2114 14.7429C17.2 14.6629 17.2228 14.5772 17.2857 14.52L21.5428 10.3714C21.8857 10.0343 21.6971 9.45144 21.2228 9.38287L15.3428 8.52572C15.2628 8.5143 15.1885 8.46287 15.1543 8.38858L12.5257 3.05715C12.3085 2.6343 11.6914 2.6343 11.48 3.06287Z" fill="url(#paint8_radial${key})"></path>
            <path opacity="0.24" d="M11.48 3.06287L8.85141 8.3943C8.81712 8.46858 8.74283 8.52001 8.66283 8.53144L2.78283 9.38858C2.30855 9.45715 2.11998 10.04 2.46283 10.3772L6.59426 14.4C6.73141 14.5314 6.79426 14.7257 6.75998 14.9143L5.78283 20.6C5.70283 21.0743 6.19998 21.4343 6.62283 21.2114L11.8857 18.4457C11.96 18.4057 12.0457 18.4057 12.12 18.4457L17.3828 21.2114C17.8057 21.4343 18.3028 21.0743 18.2228 20.6L17.2114 14.7429C17.2 14.6629 17.2228 14.5772 17.2857 14.52L21.5428 10.3714C21.8857 10.0343 21.6971 9.45144 21.2228 9.38287L15.3428 8.52572C15.2628 8.5143 15.1885 8.46287 15.1543 8.38858L12.5257 3.05715C12.3085 2.6343 11.6914 2.6343 11.48 3.06287Z" fill="url(#paint9_radial${key})"></path>
            <path d="M2.78271 9.3887L8.66272 8.53156C8.74272 8.52013 8.817 8.4687 8.85129 8.39442L11.4799 3.06299C11.4799 3.06299 11.7199 3.36013 11.177 4.49156C10.8227 5.2287 9.89129 7.26299 9.38272 8.31442C9.097 8.9087 8.66272 8.92013 8.00557 9.00585L3.66271 9.56013C3.66843 9.56585 3.18843 9.60585 2.78271 9.3887Z" fill="url(#paint10_radial${key})"></path>
            <path opacity="0.5" d="M12.52 3.06287L15.1485 8.3943C15.1828 8.46858 15.2571 8.52001 15.3371 8.53144L21.2171 9.38858C21.6914 9.45715 21.88 10.04 21.5371 10.3772L17.4057 14.4C17.2685 14.5314 17.2057 14.7257 17.24 14.9143L18.2171 20.6C18.2971 21.0743 17.8 21.4343 17.3771 21.2114L12.1143 18.4457C12.04 18.4057 11.9543 18.4057 11.88 18.4457L6.61712 21.2114C6.19426 21.4343 5.69712 21.0743 5.77712 20.6L6.78855 14.7429C6.79998 14.6629 6.77712 14.5772 6.71426 14.52L2.46283 10.3714C2.11998 10.0343 2.30855 9.45144 2.78283 9.38287L8.66283 8.52572C8.74283 8.5143 8.81712 8.46287 8.85141 8.38858L11.48 3.05715C11.6914 2.6343 12.3085 2.6343 12.52 3.06287Z" fill="url(#paint11_radial${key})"></path>
            <path d="M18.2171 20.6001L17.24 14.9144C17.2057 14.7258 17.2685 14.5373 17.4057 14.4001L21.5371 10.3716C21.88 10.0344 21.6914 9.45155 21.2171 9.38298L15.3371 8.52584C15.2571 8.51441 15.1828 8.46298 15.1485 8.3887L12.52 3.05727C12.3085 2.6287 11.6971 2.6287 11.48 3.05727L8.85141 8.3887C8.81712 8.46298 8.74283 8.51441 8.66283 8.52584L2.78283 9.38298C2.30855 9.45155 2.11998 10.0344 2.46283 10.3716L6.71998 14.5201C6.77712 14.5773 6.80569 14.663 6.79426 14.743L5.78283 20.6001C5.70283 21.0744 6.19998 21.4344 6.62283 21.2116L11.8857 18.4458C11.96 18.4058 12.0457 18.4058 12.12 18.4458L17.3828 21.2116C17.8 21.4344 18.2971 21.0744 18.2171 20.6001ZM17.7943 20.8973C17.7543 20.9258 17.6571 20.983 17.5314 20.9144L12.2743 18.1487C12.1885 18.103 12.0971 18.0801 12.0057 18.0801C11.9143 18.0801 11.8228 18.103 11.7371 18.1487L6.47998 20.9144C6.35426 20.9773 6.25712 20.9201 6.21712 20.8973C6.17712 20.8687 6.09141 20.7887 6.11998 20.6516L7.11426 14.8001C7.14855 14.6116 7.08569 14.423 6.94855 14.2858L2.69141 10.1373C2.58855 10.0401 2.61141 9.92584 2.62855 9.88013C2.64569 9.83441 2.69141 9.73155 2.82855 9.7087L8.70855 8.85155C8.89712 8.82298 9.06283 8.70298 9.14283 8.53727L11.7714 3.20584C11.8343 3.08013 11.9485 3.0687 11.9943 3.0687C12.04 3.0687 12.1543 3.08013 12.2171 3.20584L14.8457 8.53727C14.9314 8.7087 15.0914 8.8287 15.28 8.85155L21.16 9.7087C21.2971 9.73155 21.3485 9.83441 21.36 9.88013C21.3771 9.92584 21.4 10.0401 21.2971 10.1373L17.1657 14.1658C16.9543 14.3716 16.8571 14.6744 16.9028 14.9658L17.88 20.6516C17.9143 20.7944 17.8285 20.8744 17.7943 20.8973Z" fill="url(#paint12_radial${key})"></path>
            <defs>
                <radialGradient id="paint0_radial${key}" cx="0" cy="0" r="1" gradientUnits="userSpaceOnUse" gradientTransform="translate(11.5169 10.0777) scale(9.49336)">
                    <stop stop-color="#FFE343"></stop>
                    <stop offset="0.5492" stop-color="#FFE241"></stop>
                    <stop offset="0.7469" stop-color="#FFDF3A"></stop>
                    <stop offset="0.8874" stop-color="#FEDA2F"></stop>
                    <stop offset="1" stop-color="#FED31E"></stop>
                </radialGradient>
                <radialGradient id="paint1_radial${key}" cx="0" cy="0" r="1" gradientUnits="userSpaceOnUse" gradientTransform="translate(4.49599 13.8245) rotate(-39.4857) scale(1.75579 4.72781)">
                    <stop stop-color="#D86D00"></stop>
                    <stop offset="0.3292" stop-color="#DC6C0A" stop-opacity="0.6708"></stop>
                    <stop offset="0.8792" stop-color="#E86823" stop-opacity="0.1208"></stop>
                    <stop offset="1" stop-color="#EB672A" stop-opacity="0"></stop>
                </radialGradient>
                <radialGradient id="paint2_radial${key}" cx="0" cy="0" r="1" gradientUnits="userSpaceOnUse" gradientTransform="translate(19.2812 14.0812) rotate(-140.514) scale(1.75579 4.72781)">
                    <stop stop-color="#D86D00"></stop>
                    <stop offset="0.3292" stop-color="#DC6C0A" stop-opacity="0.6708"></stop>
                    <stop offset="0.8792" stop-color="#E86823" stop-opacity="0.1208"></stop>
                    <stop offset="1" stop-color="#EB672A" stop-opacity="0"></stop>
                </radialGradient>
                <radialGradient id="paint3_radial${key}" cx="0" cy="0" r="1" gradientUnits="userSpaceOnUse" gradientTransform="translate(18.0285 4.69362) rotate(46.8275) scale(6.8756 4.73243)">
                    <stop stop-color="#ED9900"></stop>
                    <stop offset="1" stop-color="#ED9900" stop-opacity="0"></stop>
                </radialGradient>
                <radialGradient id="paint4_radial${key}" cx="0" cy="0" r="1" gradientUnits="userSpaceOnUse" gradientTransform="translate(11.2624 9.07147) rotate(-41.4123) scale(5.46203 2.99319)">
                    <stop stop-color="#FFEC5F"></stop>
                    <stop offset="1" stop-color="#FFEC5F" stop-opacity="0"></stop>
                </radialGradient>
                <radialGradient id="paint5_radial${key}" cx="0" cy="0" r="1" gradientUnits="userSpaceOnUse" gradientTransform="translate(9.62409 21.2697) rotate(-26.3216) scale(5.21989 2.47385)">
                    <stop stop-color="#D86D00"></stop>
                    <stop offset="0.3292" stop-color="#DC6C0A" stop-opacity="0.6708"></stop>
                    <stop offset="0.8792" stop-color="#E86823" stop-opacity="0.1208"></stop>
                    <stop offset="1" stop-color="#EB672A" stop-opacity="0"></stop>
                </radialGradient>
                <radialGradient id="paint6_radial${key}" cx="0" cy="0" r="1" gradientUnits="userSpaceOnUse" gradientTransform="translate(14.3179 21.4168) rotate(-153.678) scale(5.21989 2.47385)">
                    <stop stop-color="#D86D00"></stop>
                    <stop offset="0.3292" stop-color="#DC6C0A" stop-opacity="0.6708"></stop>
                    <stop offset="0.8792" stop-color="#E86823" stop-opacity="0.1208"></stop>
                    <stop offset="1" stop-color="#EB672A" stop-opacity="0"></stop>
                </radialGradient>
                <radialGradient id="paint7_radial${key}" cx="0" cy="0" r="1" gradientUnits="userSpaceOnUse" gradientTransform="translate(11.9948 24.1965) rotate(177.226) scale(6.90514 7.07936)">
                    <stop stop-color="#D86D00"></stop>
                    <stop offset="0.3292" stop-color="#DC6C0A" stop-opacity="0.6708"></stop>
                    <stop offset="0.8792" stop-color="#E86823" stop-opacity="0.1208"></stop>
                    <stop offset="1" stop-color="#EB672A" stop-opacity="0"></stop>
                </radialGradient>
                <radialGradient id="paint8_radial${key}" cx="0" cy="0" r="1" gradientUnits="userSpaceOnUse" gradientTransform="translate(14.3253 16.556) rotate(158.456) scale(7.29673 5.51594)">
                    <stop stop-color="#D86D00"></stop>
                    <stop offset="0.3292" stop-color="#DC6C0A" stop-opacity="0.6708"></stop>
                    <stop offset="0.8792" stop-color="#E86823" stop-opacity="0.1208"></stop>
                    <stop offset="1" stop-color="#EB672A" stop-opacity="0"></stop>
                </radialGradient>
                <radialGradient id="paint9_radial${key}" cx="0" cy="0" r="1" gradientUnits="userSpaceOnUse" gradientTransform="translate(11.2388 9.84634) rotate(158.456) scale(4.39634 3.3234)">
                    <stop stop-color="white"></stop>
                    <stop offset="1" stop-color="white" stop-opacity="0"></stop>
                </radialGradient>
                <radialGradient id="paint10_radial${key}" cx="0" cy="0" r="1" gradientUnits="userSpaceOnUse" gradientTransform="translate(5.97178 4.69288) rotate(133.173) scale(6.8756 4.73243)">
                    <stop stop-color="#ED9900"></stop>
                    <stop offset="1" stop-color="#ED9900" stop-opacity="0"></stop>
                </radialGradient>
                <radialGradient id="paint11_radial${key}" cx="0" cy="0" r="1" gradientUnits="userSpaceOnUse" gradientTransform="translate(12.1073 12.4931) scale(11.3187)">
                    <stop stop-color="#FF8000" stop-opacity="0"></stop>
                    <stop offset="0.5434" stop-color="#FD7F00" stop-opacity="0.5434"></stop>
                    <stop offset="0.7391" stop-color="#F67C00" stop-opacity="0.7391"></stop>
                    <stop offset="0.8781" stop-color="#EB7600" stop-opacity="0.8781"></stop>
                    <stop offset="0.9903" stop-color="#DA6E00" stop-opacity="0.9903"></stop>
                    <stop offset="1" stop-color="#D86D00"></stop>
                </radialGradient>
                <radialGradient id="paint12_radial${key}" cx="0" cy="0" r="1" gradientUnits="userSpaceOnUse" gradientTransform="translate(12 12.8584) scale(9.78074)">
                    <stop stop-color="#A3541E" stop-opacity="0.5"></stop>
                    <stop offset="0.5109" stop-color="#A5551D" stop-opacity="0.7555"></stop>
                    <stop offset="0.695" stop-color="#AC5819" stop-opacity="0.8475"></stop>
                    <stop offset="0.8261" stop-color="#B75E12" stop-opacity="0.9131"></stop>
                    <stop offset="0.9315" stop-color="#C86609" stop-opacity="0.9657"></stop>
                    <stop offset="1" stop-color="#D86D00"></stop>
                </radialGradient>
            </defs>
        </g>
    </g>
</g>`;

<<<<<<< HEAD
export const makeAppleShape = (orig: Key): DrawShape => ({
  orig,
  customSvg: {
    html: svg,
  },
});
=======
export const makeAppleShape = (key: Key): DrawShape => {
  return {
    orig: key,
    customSvg: {
      html: svg(key),
    },
  };
};
>>>>>>> 56612ed9
<|MERGE_RESOLUTION|>--- conflicted
+++ resolved
@@ -100,20 +100,9 @@
     </g>
 </g>`;
 
-<<<<<<< HEAD
-export const makeAppleShape = (orig: Key): DrawShape => ({
-  orig,
+export const makeAppleShape = (key: Key): DrawShape => ({
+  orig: key,
   customSvg: {
-    html: svg,
+    html: svg(key),
   },
-});
-=======
-export const makeAppleShape = (key: Key): DrawShape => {
-  return {
-    orig: key,
-    customSvg: {
-      html: svg(key),
-    },
-  };
-};
->>>>>>> 56612ed9
+});