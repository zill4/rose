import {
  Chart,
  ChartConfiguration,
  Filler,
  LineController,
  LineElement,
  LinearScale,
  PointElement,
  Tooltip,
  PointStyle,
} from 'chart.js';
import { winningChances } from 'ceval';
import {
  blackFill,
  chartYMax,
  chartYMin,
  fontColor,
  fontFamily,
  maybeChart,
  orangeAccent,
  plyLine,
  selectPly,
<<<<<<< HEAD
  toBlurArray,
  tooltipBgColor,
=======
>>>>>>> 3931de49
  whiteFill,
} from './common';
import division from './division';
import { AcplChart, AnalyseData, Player } from './interface';

Chart.register(LineController, LinearScale, PointElement, LineElement, Tooltip, Filler);

export default async function (
  el: HTMLCanvasElement,
  data: AnalyseData,
  mainline: Tree.Node[],
  trans: Trans,
) {
  const possibleChart = maybeChart(el);
  if (possibleChart) return possibleChart as AcplChart;
  const blurBackgroundColor = '#343138';
  const isPartial = (d: AnalyseData) => !d.analysis || d.analysis.partial;
  const ply = plyLine(0);
  const divisionLines = division(trans, data.game.division);

  const makeDataset = (d: AnalyseData, mainline: Tree.Node[]) => {
    const pointBackgroundColors: (typeof orangeAccent | typeof blurBackgroundColor)[] = [];
    const adviceHoverColors: string[] = [];
    const moveLabels: string[] = [];
    const pointStyles: PointStyle[] = [];
    const pointSizes: number[] = [];
    const winChances: number[] = [];
    const blurs = [toBlurArray(d.player), toBlurArray(d.opponent)];
    if (d.player.color === 'white') blurs.reverse();
    mainline.slice(1).map(node => {
      const partial = isPartial(d);
      const isWhite = (node.ply & 1) == 1;
      let cp: number = 0;
      if (node.eval && node.eval.mate) cp = node.eval.mate > 0 ? Infinity : -Infinity;
      else if (node.san?.includes('#')) cp = isWhite ? Infinity : -Infinity;
      if (d.game.variant.key === 'antichess') cp = -cp;
      else if (node.eval?.cp) cp = node.eval.cp;
      const turn = Math.floor((node.ply - 1) / 2) + 1;
      const dots = isWhite ? '.' : '...';
      const winchance = winningChances.povChances('white', {
        cp: cp,
        mate: !node.san?.includes('#') ? node.eval?.mate : isWhite ? 1 : -1,
      });
      // Plot winchance because logarithmic but display the corresponding cp.eval from AnalyseData in the tooltip
      winChances.push(winchance);

      const { advice, color: glyphColor } = glyphProperties(node);
      const label = turn + dots + ' ' + node.san;
      let annotation = '';
      if (advice) annotation = ` [${trans(advice)}]`;
      const isBlur = !partial && blurs[isWhite ? 1 : 0].shift() === '1';
      if (isBlur) annotation = ' [blur]';
      moveLabels.push(label + annotation);
      pointStyles.push(isBlur ? 'rect' : 'circle');
      pointSizes.push(isBlur ? 5 : 0);
      pointBackgroundColors.push(isBlur ? blurBackgroundColor : orangeAccent);
      adviceHoverColors.push(glyphColor ?? orangeAccent);
    });
    return {
      acpl: {
        label: trans('advantage'),
        data: winChances,
        borderWidth: 1,
        fill: {
          target: 'origin',
          below: blackFill,
          above: whiteFill,
        },
        pointRadius: d.player.blurs ? pointSizes : 0,
        pointHitRadius: 100,
        borderColor: orangeAccent,
        pointBackgroundColor: pointBackgroundColors,
        pointStyle: pointStyles,
        hoverBackgroundColor: orangeAccent,
        order: 5,
      },
      moveLabels,
      adviceHoverColors,
    };
  };

  const dataset = makeDataset(data, mainline);
  const acpl = dataset.acpl;
  const moveLabels = dataset.moveLabels;
  let adviceHoverColors = dataset.adviceHoverColors;
  const config: ChartConfiguration<'line'> = {
    type: 'line',
    data: {
      labels: moveLabels.map((_, index) => index),
      datasets: [acpl, ply, ...divisionLines],
    },
    options: {
      interaction: {
        mode: 'nearest',
        axis: 'x',
        intersect: false,
      },
      scales: {
        x: {
          min: 0,
          max: mainline.length - 1,
          display: false,
          type: 'linear',
        },
        y: {
          // Set max and min to center the graph at y=0.
          min: chartYMin,
          max: chartYMax,
          display: false,
        },
      },
      maintainAspectRatio: false,
      responsive: true,
      plugins: {
        tooltip: {
          borderColor: 'rgba(255,255,255,0.4)',
          borderWidth: 1,
          backgroundColor: tooltipBgColor,
          bodyColor: fontColor,
          titleColor: fontColor,
          titleFont: fontFamily(14, 'bold'),
          bodyFont: fontFamily(13),
          caretPadding: 10,
          displayColors: false,
          callbacks: {
            label: item => {
              if (item.datasetIndex == 0) {
                const ev = mainline[item.dataIndex + 1]?.eval;
                if (!ev) return ''; // Pos is mate
                let e = 0,
                  mateSymbol = '',
                  advantageSign = '';
                if (ev.cp) {
                  e = Math.max(Math.min(Math.round(ev.cp / 10) / 10, 99), -99);
                  if (ev.cp > 0) advantageSign = '+';
                }
                if (ev.mate) {
                  e = ev.mate;
                  mateSymbol = '#';
                }
                return trans('advantage') + ': ' + mateSymbol + advantageSign + e;
              }
              return '';
            },
            title: items => {
              const data = items.find(serie => serie.datasetIndex == 0);
              if (!data) return '';
              let title = moveLabels[data.dataIndex];
              const division = items.find(serie => serie.datasetIndex > 1);
              if (division) title = `${division.dataset.label} \n` + title;
              return title;
            },
          },
        },
      },
      onClick(_event, elements, _chart) {
        const data = elements[elements.findIndex(element => element.datasetIndex == 0)];
        lichess.pubsub.emit('analysis.chart.click', data.index);
      },
    },
  };
  const acplChart = new Chart(el, config) as AcplChart;
  acplChart.selectPly = selectPly.bind(acplChart);
  acplChart.updateData = (d: AnalyseData, mainline: Tree.Node[]) => {
    const dataset = makeDataset(d, mainline);
    adviceHoverColors = dataset.adviceHoverColors;
    const acpl = dataset.acpl;
    acplChart.data.datasets[0].data = acpl.data;
    if (!isPartial(data)) christmasTree(acplChart, mainline, adviceHoverColors);
    acplChart.update();
  };
  lichess.pubsub.on('ply', acplChart.selectPly);
  lichess.pubsub.emit('ply.trigger');
  if (!isPartial(data)) christmasTree(acplChart, mainline, adviceHoverColors);
  return acplChart;
}

// the color prefixes below are mirrored in analyse/src/roundTraining.ts
type Advice = 'blunder' | 'mistake' | 'inaccuracy';
const glyphProperties = (node: Tree.Node): { advice?: Advice; color?: string } => {
  if (node.glyphs?.some(g => g.id == 4)) return { advice: 'blunder', color: '#db3031' };
  else if (node.glyphs?.some(g => g.id == 2)) return { advice: 'mistake', color: '#e69d00' };
  else if (node.glyphs?.some(g => g.id == 6)) return { advice: 'inaccuracy', color: '#4da3d5' };
  else return { advice: undefined, color: undefined };
};

const toBlurArray = (player: Player) => player.blurs?.bits?.split('') ?? [];

function christmasTree(chart: Chart, mainline: Tree.Node[], hoverColors: string[]) {
  $('div.advice-summary').on('mouseenter', 'div.symbol', function (this: HTMLElement) {
    const symbol = this.getAttribute('data-symbol');
    const playerColorBit = this.getAttribute('data-color') == 'white' ? 1 : 0;
    const acplDataset = chart.data.datasets[0];
    if (symbol == '??' || symbol == '?!' || symbol == '?') {
      acplDataset.hoverBackgroundColor = hoverColors;
      acplDataset.borderColor = hoverColors;
      const points = mainline
        .map((node, i) =>
          node.glyphs?.some(glyph => glyph.symbol == symbol) && (node.ply & 1) == playerColorBit
            ? { datasetIndex: 0, index: i - 1 }
            : { datasetIndex: 0, index: -1 },
        )
        .filter(i => i.index >= 0);
      chart.setActiveElements(points);
      chart.update();
    }
  });
  $('div.advice-summary').on('mouseleave', 'div.symbol', function (this: HTMLElement) {
    if (chart.getActiveElements().length) chart.setActiveElements([]);
    chart.data.datasets[0].hoverBackgroundColor = orangeAccent;
    chart.data.datasets[0].borderColor = orangeAccent;
    chart.options.animation;
    chart.update();
  });
}<|MERGE_RESOLUTION|>--- conflicted
+++ resolved
@@ -20,11 +20,7 @@
   orangeAccent,
   plyLine,
   selectPly,
-<<<<<<< HEAD
-  toBlurArray,
   tooltipBgColor,
-=======
->>>>>>> 3931de49
   whiteFill,
 } from './common';
 import division from './division';
