import {
  ArcElement,
  Chart,
  ChartConfiguration,
  ChartDataset,
  ChartType,
  DoughnutController,
  Title,
} from 'chart.js';
import dataLabels from 'chartjs-plugin-datalabels';
import { fontColor, fontFamily, resizePolyfill } from './common';
import { pubsub } from 'common/pubsub';

declare module 'chart.js' {
  // eslint-disable-next-line @typescript-eslint/no-unused-vars
  interface PluginOptionsByType<TType extends ChartType> {
    needle?: {
      value: number;
    };
  }
}

resizePolyfill();
Chart.register(DoughnutController, ArcElement, dataLabels, Title);
Chart.defaults.font = fontFamily();

const v = {
  server: -1,
  network: -1,
};

export async function initModule(): Promise<void> {
<<<<<<< HEAD
  site.pubsub.after('socket.hasConnected').then(() => site.socket.send('moveLat', true));
=======
  pubsub.after('socket.connect').then(() => site.socket.send('moveLat', true));
>>>>>>> 11c7e328
  $('.meter canvas').each(function(this: HTMLCanvasElement, index) {
    const colors = ['#55bf3b', '#dddf0d', '#df5353'];
    const dataset: ChartDataset<'doughnut'>[] = [
      {
        data: [500, 150, 100],
        backgroundColor: colors,
        hoverBackgroundColor: colors,
        borderColor: '#d9d9d9',
        borderWidth: 3,
        circumference: 180,
        rotation: 270,
      },
    ];
    const config: ChartConfiguration<'doughnut'> = {
      type: 'doughnut',
      data: {
        labels: ['0-500', '500-650', '650-750'],
        datasets: dataset,
      },
      options: {
        events: [],
        plugins: {
          title: {
            display: true,
            text: '',
            padding: { top: 100 },
            color: fontColor,
          },
          needle: {
            value: index ? v.network : v.server,
          },
          datalabels: {
            color: 'black',
            formatter: (_, ctx) => ctx.chart.data.labels![ctx.dataIndex],
          },
        },
      },
      plugins: [
        {
          id: 'needle',
          afterDatasetDraw(chart, _args, _opts) {
            const ctx = chart.ctx;
            ctx.save();
            const data = chart.getDatasetMeta(0).data[0] as ArcElement;
            const first = chart.data.datasets[0].data[0] as number;
            let dest = data.circumference / Math.PI / first;
            dest = dest * (chart.options.plugins?.needle?.value ?? 1);
            const outer = data.outerRadius;
            ctx.translate(data.x, data.y);
            ctx.rotate(Math.PI * (dest + 1.5));
            ctx.beginPath();
            ctx.fillStyle = '#838382';
            ctx.moveTo(0 - 10, 0);
            ctx.lineWidth = 1;
            ctx.lineTo(0, -outer);
            ctx.lineTo(0 + 10, 0);
            ctx.lineTo(0 - 10, 0);
            ctx.fill();

            ctx.beginPath();
            ctx.arc(0, 0, 9, 0, (Math.PI / 180) * 360, false);
            ctx.fill();

            ctx.restore();
          },
        },
      ],
    };
    const chart = new Chart(this, config);
    if (index == 0)
      pubsub.on('socket.in.mlat', (d: number) => {
        v.server = d;
        if (v.server <= 0) return;
        chart.options.plugins!.needle!.value = Math.min(750, v.server);
        chart.options.plugins!.title!.text = makeTitle(index, v.server);
        updateAnswer();
      });
    else {
      setInterval(function() {
        v.network = Math.round(site.socket.averageLag);
        if (v.network <= 0) return;
        chart.options.plugins!.needle!.value = Math.min(750, v.network);
        chart.options.plugins!.title!.text = makeTitle(index, v.network);
        updateAnswer();
      }, 1000);
    }
    const updateAnswer = () => {
      if (v.server === -1 || v.network === -1) return;
      const c = v.server <= 100 && v.network <= 500 ? 'nope-nope' : v.server <= 100 ? 'nope-yep' : 'yep';
      $('.lag .answer span')
        .addClass('none')
        .parent()
        .find('.' + c)
        .removeClass('none');
      chart.update();
    };
  });
}

const makeTitle = (index: number, lat: number) => [
  (index ? 'Ping' : 'Server latency') + ' in milliseconds',
  `${lat}`,
];<|MERGE_RESOLUTION|>--- conflicted
+++ resolved
@@ -30,11 +30,7 @@
 };
 
 export async function initModule(): Promise<void> {
-<<<<<<< HEAD
-  site.pubsub.after('socket.hasConnected').then(() => site.socket.send('moveLat', true));
-=======
-  pubsub.after('socket.connect').then(() => site.socket.send('moveLat', true));
->>>>>>> 11c7e328
+  pubsub.after('socket.hasConnected').then(() => site.socket.send('moveLat', true));
   $('.meter canvas').each(function(this: HTMLCanvasElement, index) {
     const colors = ['#55bf3b', '#dddf0d', '#df5353'];
     const dataset: ChartDataset<'doughnut'>[] = [
