export function app($wrap: JQuery, toggle: () => void) {
  const $input = $wrap.find('input');
  window.lichess.userAutocomplete($input, {
    focus: 1,
    friend: true,
    onSelect(q: any) {
      execute(q.name || q);
      $input.val('');
    }
  }).done(function() {
    $input.on('blur', () => $('#top').hasClass('clinput') && toggle());
  });
}

function execute(q: string) {
  if (!q) return;
  if (q[0] == '/' || q[1] == '!') command(q.slice(1));
  else location.href = '/@/' + q;
}

function command(q: string) {
  var parts = q.split(' '), exec = parts[0];
<<<<<<< HEAD
  if (exec === 'tv' || exec === 'follow') location.href = '/@/' + parts[1] + '/tv';
  else if (exec === 'play' || exec === 'challenge' || exec === 'match') location.href = '/?user=' + parts[1] + '#friend';
  else if (exec === 'commands') alert('/tv <username>\n/follow <username>\n/play <username>\n/challenge <username>\n/match <username>\n/light\n/dark\n/transp');
  else alert('Unknown command: ' + q);
=======

  if (exec == 'tv' || exec == 'follow') 
    location.href = '/@/' + parts[1] + '/tv';

  else if (exec == 'play' || exec == 'challenge' || exec == 'match') 
    location.href = '/?user=' + parts[1] + '#friend';

  else if (exec == 'light' || exec == 'dark' || exec == 'transp') 
    getDasher(dasher => dasher.subs.background.set(exec));

  else 
    alert('Unknown command: ' + q);
}

function getDasher(cb: (dasher: any) => void) {
  window.lichess.loadScript(window.lichess.compiledScript('dasher')).done(function() {
    window['LichessDasher'].default(document.createElement('div'), {
      playing: $('body').hasClass('playing')
    }).then(cb);
  });
>>>>>>> f4fa06c0
}<|MERGE_RESOLUTION|>--- conflicted
+++ resolved
@@ -20,12 +20,6 @@
 
 function command(q: string) {
   var parts = q.split(' '), exec = parts[0];
-<<<<<<< HEAD
-  if (exec === 'tv' || exec === 'follow') location.href = '/@/' + parts[1] + '/tv';
-  else if (exec === 'play' || exec === 'challenge' || exec === 'match') location.href = '/?user=' + parts[1] + '#friend';
-  else if (exec === 'commands') alert('/tv <username>\n/follow <username>\n/play <username>\n/challenge <username>\n/match <username>\n/light\n/dark\n/transp');
-  else alert('Unknown command: ' + q);
-=======
 
   if (exec == 'tv' || exec == 'follow') 
     location.href = '/@/' + parts[1] + '/tv';
@@ -35,6 +29,9 @@
 
   else if (exec == 'light' || exec == 'dark' || exec == 'transp') 
     getDasher(dasher => dasher.subs.background.set(exec));
+
+  else if (exec === 'commands')
+    alert('/tv <username>\n/follow <username>\n/play <username>\n/challenge <username>\n/match <username>\n/light\n/dark\n/transp');
 
   else 
     alert('Unknown command: ' + q);
@@ -46,5 +43,4 @@
       playing: $('body').hasClass('playing')
     }).then(cb);
   });
->>>>>>> f4fa06c0
 }