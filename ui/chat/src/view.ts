--- conflicted
+++ resolved
@@ -75,33 +75,24 @@
       h('span', ctrl.data.name),
       ctrl.opts.alwaysEnabled
         ? undefined
-<<<<<<< HEAD
         : h('div.switch', [
-            h('input.cmn-toggle.cmn-toggle--subtle', {
-              attrs: {
-                id: ctrl.data.id,
-                type: 'checkbox',
-                title: ctrl.trans.noarg('toggleTheChat'),
-                checked: ctrl.vm.enabled,
-              },
-              hook: bind('change', (e: Event) => {
-                ctrl.setEnabled((e.target as HTMLInputElement).checked);
-              }),
+          h('input.cmn-toggle.cmn-toggle--subtle', {
+            attrs: {
+              id: ctrl.data.id,
+              type: 'checkbox',
+              title: ctrl.trans.noarg('toggleTheChat'),
+              checked: ctrl.vm.enabled,
+            },
+            hook: bind('change', (e: Event) => {
+              ctrl.setEnabled((e.target as HTMLInputElement).checked);
             }),
-            h('label', {
-              attrs: {
-                for: ctrl.data.id,
-              },
-            }),
-          ]),
-=======
-        : h('input', {
-          attrs: { type: 'checkbox', title: ctrl.trans.noarg('toggleTheChat'), checked: ctrl.vm.enabled },
-          hook: bind('change', (e: Event) => {
-            ctrl.setEnabled((e.target as HTMLInputElement).checked);
           }),
-        }),
->>>>>>> 7db4a5a0
+          h('label', {
+            attrs: {
+              for: ctrl.data.id,
+            },
+          }),
+        ]),
     ];
   if (tab === 'note') return [h('span', ctrl.trans.noarg('notes'))];
   if (ctrl.plugin && tab === ctrl.plugin.tab.key) return [h('span', ctrl.plugin.tab.name)];
