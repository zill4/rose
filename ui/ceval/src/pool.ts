import { sync, Sync } from 'common/sync';
import { PoolOpts, WorkerOpts, Work } from './types';
import Protocol from './stockfishProtocol';

export function officialStockfish(variant: VariantKey): boolean {
  return variant === 'standard' || variant === 'chess960';
}

export abstract class AbstractWorker {

  protected protocol: Sync<Protocol>;

  constructor(protected url: string, protected poolOpts: PoolOpts, protected workerOpts: WorkerOpts) {
    this.protocol = sync(this.boot());
  }

  stop(): Promise<void> {
    return this.protocol.promise.then(protocol => protocol.stop());
  }

  start(work: Work): Promise<void> {
    return this.protocol.promise.then(protocol => {
      return protocol.stop().then(() => protocol.start(work));
    });
  }

  isComputing: () => boolean = () =>
    !!this.protocol.sync && this.protocol.sync.isComputing();

  engineName: () => string | undefined = () =>
    this.protocol.sync && this.protocol.sync.engineName;

  abstract boot(): Promise<Protocol>;
  abstract send(cmd: string): void;
  abstract destroy(): void;
}

class WebWorker extends AbstractWorker {
  worker: Worker;

  boot(): Promise<Protocol> {
    this.worker = new Worker(lichess.assetUrl(this.url, {sameDomain: true}));
    const protocol = new Protocol(this.send.bind(this), this.workerOpts);
    this.worker.addEventListener('message', e => {
      protocol.received(e.data);
    }, true);
    protocol.init();
    return Promise.resolve(protocol);
  }

  start(work: Work): Promise<void> {
    // wait for boot
    return this.protocol.promise.then(protocol => {
      const timeout = new Promise((_, reject) => setTimeout(reject, 1000));
      return Promise.race([protocol.stop(), timeout]).catch(() => {
        // reboot if not stopped after 1s
        this.destroy();
        this.protocol = sync(this.boot());
      }).then(() => {
        return this.protocol.promise.then(protocol => protocol.start(work));
      });
    });
  }

  destroy() {
    this.worker.terminate();
  }

  send(cmd: string) {
    this.worker.postMessage(cmd);
  }
}

class ThreadedWasmWorker extends AbstractWorker {
  static instances: {Stockfish?: any, StockfishMv?: any} = {};

  private sf?: any;

  boot(): Promise<Protocol> {
    const name = officialStockfish(this.workerOpts.variant) ? 'Stockfish' : 'StockfishMv';
<<<<<<< HEAD
    if (!ThreadedWasmWorker.scripts[name]) ThreadedWasmWorker.scripts[name] = lichess.loadScript(this.url, {sameDomain: true});
    return ThreadedWasmWorker.scripts[name].then(() => window[name]()).then((sf: any) => {
=======
    ThreadedWasmWorker.instances[name] ||= window.lichess.loadScript(this.url, {sameDomain: true}).then(_ => window[name]());
    return ThreadedWasmWorker.instances[name].then((sf: any) => {
>>>>>>> 3713ed89
      this.sf = sf;
      const protocol = new Protocol(this.send.bind(this), this.workerOpts);
      sf.addMessageListener(protocol.received.bind(protocol));
      protocol.init();
      return protocol;
    });
  }

  destroy() {
    // Terminated instances to not get freed reliably
    // (https://github.com/ornicar/lila/issues/7334). So instead of
    // destroying, just stop instances and keep them around for reuse.
    this.send('stop');
    this.sf = undefined;
  }

  send(cmd: string) {
    this.sf?.postMessage(cmd);
  }
}

export class Pool {
  private workers: AbstractWorker[] = [];
  private token = 0;

  constructor(private poolOpts: PoolOpts, private protocolOpts: WorkerOpts) { }

  getWorker(): Promise<AbstractWorker> {
    this.warmup();

    // briefly wait and give a chance to reuse the current worker
    const worker = new Promise<AbstractWorker>((resolve, reject) => {
      const currentWorker = this.workers[this.token];
      currentWorker.stop().then(() => resolve(currentWorker));
      setTimeout(reject, 50);
    });

    return worker.catch(() => {
      this.token = (this.token + 1) % this.workers.length;
      return Promise.resolve(this.workers[this.token]);
    });
  }

  warmup(): void {
    if (this.workers.length) return;

    if (this.poolOpts.technology == 'wasmx')
      this.workers.push(new ThreadedWasmWorker(this.poolOpts.wasmx, this.poolOpts, this.protocolOpts));
    else {
      for (let i = 1; i <= 2; i++)
        this.workers.push(new WebWorker(this.poolOpts.technology == 'wasm' ? this.poolOpts.wasm : this.poolOpts.asmjs, this.poolOpts, this.protocolOpts));
    }
  }

  stop(): void {
    this.workers.forEach(w => w.stop());
  }

  destroy = () => {
    this.stop();
    this.workers.forEach(w => w.destroy());
  }

  start(work: Work): void {
<<<<<<< HEAD
    lichess.storage.fire('ceval.pool.start');
=======
    window.lichess.storage.fire('ceval.disable'); // disable on all other tabs
>>>>>>> 3713ed89
    this.getWorker().then(function(worker) {
      worker.start(work);
    }).catch(function(error) {
      console.log(error);
      setTimeout(() => lichess.reload(), 10000);
    });
  }

  isComputing(): boolean {
    return !!this.workers.length && this.workers[this.token].isComputing();
  }

  engineName = (): string | undefined => {
    return this.workers[this.token] && this.workers[this.token].engineName();
  }
}<|MERGE_RESOLUTION|>--- conflicted
+++ resolved
@@ -78,13 +78,8 @@
 
   boot(): Promise<Protocol> {
     const name = officialStockfish(this.workerOpts.variant) ? 'Stockfish' : 'StockfishMv';
-<<<<<<< HEAD
-    if (!ThreadedWasmWorker.scripts[name]) ThreadedWasmWorker.scripts[name] = lichess.loadScript(this.url, {sameDomain: true});
-    return ThreadedWasmWorker.scripts[name].then(() => window[name]()).then((sf: any) => {
-=======
-    ThreadedWasmWorker.instances[name] ||= window.lichess.loadScript(this.url, {sameDomain: true}).then(_ => window[name]());
+    ThreadedWasmWorker.instances[name] ||= lichess.loadScript(this.url, {sameDomain: true}).then(_ => window[name]());
     return ThreadedWasmWorker.instances[name].then((sf: any) => {
->>>>>>> 3713ed89
       this.sf = sf;
       const protocol = new Protocol(this.send.bind(this), this.workerOpts);
       sf.addMessageListener(protocol.received.bind(protocol));
@@ -149,11 +144,7 @@
   }
 
   start(work: Work): void {
-<<<<<<< HEAD
-    lichess.storage.fire('ceval.pool.start');
-=======
-    window.lichess.storage.fire('ceval.disable'); // disable on all other tabs
->>>>>>> 3713ed89
+    lichess.storage.fire('ceval.disable'); // disable on all other tabs
     this.getWorker().then(function(worker) {
       worker.start(work);
     }).catch(function(error) {
