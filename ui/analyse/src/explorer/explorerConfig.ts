import { h } from 'snabbdom';
import { VNode } from 'snabbdom/vnode'
import { prop, storedProp, storedJsonProp } from 'common';
import { bind, dataIcon } from '../util';
import { Game } from '../interfaces';
import { ExplorerDb, ExplorerSpeed, ExplorerConfigData, ExplorerConfigController } from './interfaces';

<<<<<<< HEAD
export function controller(game: Game, withGames: boolean, onClose: () => void, trans: Trans, redraw: () => void): ExplorerConfigController {
=======
export function controller(game: Game, onClose: () => void, redraw: () => void) {
>>>>>>> d9b37f88

  const variant = (game.variant.key === 'fromPosition') ? 'standard' : game.variant.key;

  const available: ExplorerDb[] = ['lichess'];
  if (variant === 'standard') available.push('masters');

  const data: ExplorerConfigData = {
    open: prop(false),
    db: {
      available,
      selected: available.length > 1 ? storedProp('explorer.db.' + variant, available[0]) : function() {
        return available[0];
      }
    },
    rating: {
      available: [1600, 1800, 2000, 2200, 2500],
      selected: storedJsonProp('explorer.rating', [1600, 1800, 2000, 2200, 2500])
    },
    speed: {
      available: ['bullet', 'blitz', 'classical'],
      selected: storedJsonProp<ExplorerSpeed[]>('explorer.speed', ['bullet', 'blitz', 'classical'])
    }
  };

  const toggleMany = function(c, value) {
    if (c().indexOf(value) === -1) c(c().concat([value]));
    else if (c().length > 1) c(c().filter(v => v !== value));
  };

  return {
    trans,
    redraw,
    data,
    toggleOpen() {
      data.open(!data.open());
      if (!data.open()) onClose();
    },
    toggleDb(db) {
      data.db.selected(db);
    },
    toggleRating(v) { toggleMany(data.rating.selected, v) },
    toggleSpeed(v) { toggleMany(data.speed.selected, v) },
    fullHouse() {
      return data.db.selected() === 'masters' || (
        data.rating.selected().length === data.rating.available.length &&
          data.speed.selected().length === data.speed.available.length
      );
    }
  };
}

export function view(ctrl: ExplorerConfigController): VNode[] {
  const d = ctrl.data;
  return [
    h('section.db', [
      h('label', ctrl.trans.noarg('database')),
      h('div.choices', d.db.available.map(function(s) {
        return h('span', {
          class: { selected: d.db.selected() === s },
          hook: bind('click', _ => ctrl.toggleDb(s), ctrl.redraw)
        }, s);
      }))
    ]),
    d.db.selected() === 'masters' ? h('div.masters.message', [
      h('i', { attrs: dataIcon('C') }),
<<<<<<< HEAD
      h('p', ctrl.trans.noarg('masterDbExplanation'))
    ]) : (d.db.selected() === 'watkins' ? h('div.masters.message', [
      h('i', { attrs: dataIcon('@') }),
      h('p', ctrl.trans.noarg('watkinsAntichessSolutionExplanation'))
=======
      h('p', "Two million OTB games of 2200+ FIDE rated players from 1952 to 2016"),
>>>>>>> d9b37f88
    ]) : h('div', [
      h('section.rating', [
        h('label', ctrl.trans.noarg('averageElo')),
        h('div.choices',
          d.rating.available.map(function(r) {
            return h('span', {
              class: { selected: d.rating.selected().indexOf(r) > -1 },
              hook: bind('click', _ => ctrl.toggleRating(r), ctrl.redraw)
            }, r.toString());
          })
        )
      ]),
      h('section.speed', [
        h('label', ctrl.trans.noarg('gameSpeed')),
        h('div.choices',
          d.speed.available.map(function(s) {
            return h('span', {
              class: { selected: d.speed.selected().indexOf(s) > -1 },
              hook: bind('click', _ => ctrl.toggleSpeed(s), ctrl.redraw)
            }, s);
          })
        )
      ])
    ]),
    h('section.save',
      h('button.button.text', {
        attrs: dataIcon('E'),
        hook: bind('click', ctrl.toggleOpen)
      }, ctrl.trans.noarg('allSet'))
    )
  ];
}<|MERGE_RESOLUTION|>--- conflicted
+++ resolved
@@ -5,11 +5,7 @@
 import { Game } from '../interfaces';
 import { ExplorerDb, ExplorerSpeed, ExplorerConfigData, ExplorerConfigController } from './interfaces';
 
-<<<<<<< HEAD
-export function controller(game: Game, withGames: boolean, onClose: () => void, trans: Trans, redraw: () => void): ExplorerConfigController {
-=======
-export function controller(game: Game, onClose: () => void, redraw: () => void) {
->>>>>>> d9b37f88
+export function controller(game: Game, onClose: () => void, trans: Trans, redraw: () => void): ExplorerConfigController {
 
   const variant = (game.variant.key === 'fromPosition') ? 'standard' : game.variant.key;
 
@@ -75,14 +71,7 @@
     ]),
     d.db.selected() === 'masters' ? h('div.masters.message', [
       h('i', { attrs: dataIcon('C') }),
-<<<<<<< HEAD
       h('p', ctrl.trans.noarg('masterDbExplanation'))
-    ]) : (d.db.selected() === 'watkins' ? h('div.masters.message', [
-      h('i', { attrs: dataIcon('@') }),
-      h('p', ctrl.trans.noarg('watkinsAntichessSolutionExplanation'))
-=======
-      h('p', "Two million OTB games of 2200+ FIDE rated players from 1952 to 2016"),
->>>>>>> d9b37f88
     ]) : h('div', [
       h('section.rating', [
         h('label', ctrl.trans.noarg('averageElo')),
