--- conflicted
+++ resolved
@@ -69,9 +69,6 @@
       enabled(!enabled());
       m.redraw();
       lichess.storage.set(storageKey, enabled() ? '1' : '0');
-<<<<<<< HEAD
-      setStep(step);
-=======
       setStep();
     },
     toggleConfig: function() {
@@ -98,7 +95,6 @@
       config.speed.selected(speed);
       m.redraw();
       clearCache();
->>>>>>> 5bf075c9
     }
   };
 };