--- conflicted
+++ resolved
@@ -66,8 +66,7 @@
             return h(
               'button.entry.text',
               {
-<<<<<<< HEAD
-                attrs: dataIcon(''),
+                attrs: dataIcon(licon.PlayTriangle),
                 on: {
                   click: () => {
                     let path = findCurrentPath(ctrl) || '';
@@ -95,9 +94,6 @@
                     ctrl.redraw();
                   },
                 },
-=======
-                attrs: dataIcon(licon.PlayTriangle),
->>>>>>> 5974134b
               },
               [
                 h('button.del', {
