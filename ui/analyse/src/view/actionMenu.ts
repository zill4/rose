--- conflicted
+++ resolved
@@ -1,11 +1,7 @@
 import { isEmpty } from 'common';
 import * as licon from 'common/licon';
-<<<<<<< HEAD
 import { domDialog } from 'common/dialog';
-=======
-import modal from 'common/modal';
 import { isTouchDevice } from 'common/mobile';
->>>>>>> 54b98d0d
 import { bind, dataIcon, MaybeVNodes } from 'common/snabbdom';
 import { h, VNode } from 'snabbdom';
 import { AutoplayDelay } from '../autoplay';
@@ -208,7 +204,6 @@
                   },
                   ctrl,
                 ),
-
                 ctrlToggle(
                   {
                     name: 'evaluationGauge',
