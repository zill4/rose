--- conflicted
+++ resolved
@@ -1,14 +1,8 @@
 import type AnalyseCtrl from './ctrl';
 import { h } from 'snabbdom';
-<<<<<<< HEAD
-import { fixCrazySan } from 'chess';
+import { fixCrazySan, plyToTurn } from 'chess';
 import { type MaybeVNodes } from 'common/snabbdom';
-import { plyToTurn } from './util';
 import { INITIAL_FEN } from 'chessops/fen';
-=======
-import { initialFen, fixCrazySan, plyToTurn } from 'chess';
-import { type MaybeVNodes } from 'common/snabbdom';
->>>>>>> 7e1095f8
 
 interface PgnNode {
   ply: Ply;
