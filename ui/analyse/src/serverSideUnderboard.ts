--- conflicted
+++ resolved
@@ -151,15 +151,10 @@
     selection!.addRange(range);
   });
   $panels.on('click', '.embed-howto', function (this: HTMLElement) {
-<<<<<<< HEAD
-    const url = `${baseUrl()}/embed/game/${data.game.id}${location.hash}`;
-    const iframe = '<iframe src="' + url + '?theme=auto&bg=auto"\nwidth=600 height=397 frameborder=0></iframe>';
-=======
     // location.hash is percent encoded, so no need to escape and make &bg=...
     // uglier in the process.
-    const url = `${baseUrl()}/embed/${data.game.id}?theme=auto&bg=auto${location.hash}`;
+    const url = `${baseUrl()}/embed/game/${data.game.id}?theme=auto&bg=auto${location.hash}`;
     const iframe = `<iframe src="${url}"\nwidth=600 height=397 frameborder=0></iframe>`;
->>>>>>> b1e9cb75
     modal({
       content: $(
         '<div><strong style="font-size:1.5em">' +
