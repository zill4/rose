import type Highcharts from 'highcharts';

import AnalyseCtrl from './ctrl';
import { baseUrl } from './util';
import modal from 'common/modal';
import { url as xhrUrl, textRaw as xhrTextRaw } from 'common/xhr';
import { AnalyseData } from './interfaces';

interface HighchartsHTMLElement extends HTMLElement {
  highcharts: Highcharts.ChartObject;
}

interface PlyChart extends Highcharts.ChartObject {
  lastPly?: Ply | false;
  selectPly(ply: number): void;
}

export default function (element: HTMLElement, ctrl: AnalyseCtrl) {
  $(element).replaceWith(ctrl.opts.$underboard!);

  $('#adv-chart').attr('id', 'acpl-chart');

  const data = ctrl.data,
    $panels = $('.analyse__underboard__panels > div'),
    $menu = $('.analyse__underboard__menu'),
    $timeChart = $('#movetimes-chart'),
    inputFen = document.querySelector('.analyse__underboard__fen') as HTMLInputElement,
    gameGifLink = document.querySelector('.game-gif') as HTMLAnchorElement,
    positionGifLink = document.querySelector('.position-gif') as HTMLAnchorElement,
    unselect = (chart: Highcharts.ChartObject) => chart.getSelectedPoints().forEach(point => point.select(false));
  let lastInputHash: string;

  const updateGifLinks = (fen: Fen) => {
    positionGifLink.href = xhrUrl(`/export/gif/${fen.replace(/ /g, '_')}`, {
      color: ctrl.bottomColor(),
      lastMove: ctrl.node.uci,
      variant: ctrl.data.game.variant.key,
      theme: document.body.dataset.boardTheme,
      piece: document.body.dataset.pieceSet,
    });
    gameGifLink.href = xhrUrl(`/game/export/gif/${ctrl.bottomColor()}/${data.game.id}.gif`, {
      theme: document.body.dataset.boardTheme,
      piece: document.body.dataset.pieceSet,
    });
  };

  if (!window.LichessAnalyseNvui) {
    lichess.pubsub.on('theme.change', () => updateGifLinks(inputFen.value));
    lichess.pubsub.on('piece.change', () => updateGifLinks(inputFen.value));
    lichess.pubsub.on('analysis.comp.toggle', (v: boolean) => {
      setTimeout(
        () => (v ? $menu.find('[data-panel="computer-analysis"]') : $menu.find('span:eq(1)')).trigger('mousedown'),
        50
      );
      if (v) $('#acpl-chart').each((_, e) => (e as HighchartsHTMLElement).highcharts.reflow());
    });
    lichess.pubsub.on('analysis.change', (fen: Fen, _, mainlinePly: Ply | false) => {
      const $chart = $('#acpl-chart');
      const nextInputHash = `${fen}${ctrl.bottomColor()}`;
      if (fen && nextInputHash !== lastInputHash) {
        inputFen.value = fen;
<<<<<<< HEAD
        updateGifLinks(fen);
=======
        positionGifLink.href = xhrUrl(document.body.getAttribute('data-asset-url') + '/export/fen.gif', {
          fen,
          color: ctrl.bottomColor(),
          lastMove: ctrl.node.uci,
          variant: ctrl.data.game.variant.key,
        });
        gameGifLink.pathname = `/game/export/gif/${ctrl.bottomColor()}/${data.game.id}.gif`;
>>>>>>> 9fa0b30d
        lastInputHash = nextInputHash;
      }
      if ($chart.length) {
        const chart = ($chart[0] as HighchartsHTMLElement).highcharts as PlyChart;
        if (chart) {
          if (mainlinePly != chart.lastPly) {
            if (mainlinePly === false) unselect(chart);
            else chart.selectPly(mainlinePly);
          }
          chart.lastPly = mainlinePly;
        }
      }
      if ($timeChart.length) {
        const chart = ($timeChart[0] as HighchartsHTMLElement).highcharts as PlyChart;
        if (chart) {
          if (mainlinePly != chart.lastPly) {
            if (mainlinePly === false) unselect(chart);
            else chart.selectPly(mainlinePly);
          }
          chart.lastPly = mainlinePly;
        }
      }
    });
    lichess.pubsub.on('analysis.server.progress', (d: AnalyseData) => {
      if (!window.LichessChartGame) startAdvantageChart();
      else if (window.LichessChartGame.acpl.update) window.LichessChartGame.acpl.update(d, ctrl.mainline);
      if (d.analysis && !d.analysis.partial) $('#acpl-chart-loader').remove();
    });
  }

  const chartLoader = () =>
    `<div id="acpl-chart-loader"><span>Stockfish 15<br>server analysis</span>${lichess.spinnerHtml}</div>`;

  function startAdvantageChart() {
    if (window.LichessChartGame?.acpl.update || window.LichessAnalyseNvui) return;
    const loading = !ctrl.tree.root.eval || !Object.keys(ctrl.tree.root.eval).length;
    const $panel = $panels.filter('.computer-analysis');
    if (!$('#acpl-chart').length) $panel.html('<div id="acpl-chart"></div>' + (loading ? chartLoader() : ''));
    else if (loading && !$('#acpl-chart-loader').length) $panel.append(chartLoader());
    lichess
      .loadModule('chart.game')
      .then(() =>
        window.LichessChartGame!.acpl(
          data,
          ctrl.mainline,
          ctrl.trans,
          $('#acpl-chart')[0] as HTMLElement,
          ctrl.opts.hunter
        )
      );
  }

  const storage = lichess.storage.make('analysis.panel');
  const setPanel = function (panel: string) {
    $menu.children('.active').removeClass('active');
    $menu.find(`[data-panel="${panel}"]`).addClass('active');
    $panels
      .removeClass('active')
      .filter('.' + panel)
      .addClass('active');
    if ((panel == 'move-times' || ctrl.opts.hunter) && !window.LichessChartGame?.movetime.render)
      lichess
        .loadModule('chart.game')
        .then(() => window.LichessChartGame!.movetime(data, ctrl.trans, ctrl.opts.hunter));
    if ((panel == 'computer-analysis' || ctrl.opts.hunter) && $('#acpl-chart').length)
      setTimeout(startAdvantageChart, 200);
  };
  $menu.on('mousedown', 'span', function (this: HTMLElement) {
    const panel = $(this).data('panel');
    storage.set(panel);
    setPanel(panel);
  });
  const stored = storage.get();
  const foundStored =
    stored &&
    $menu.children(`[data-panel="${stored}"]`).filter(function (this: HTMLElement) {
      const display = window.getComputedStyle(this).display;
      return !!display && display != 'none';
    }).length;
  if (foundStored) setPanel(stored!);
  else {
    const $menuCt = $menu.children('[data-panel="ctable"]');
    ($menuCt.length ? $menuCt : $menu.children(':first-child')).trigger('mousedown');
  }
  if (!data.analysis) {
    $panels.find('form.future-game-analysis').on('submit', function (this: HTMLFormElement) {
      if ($(this).hasClass('must-login')) {
        if (confirm(ctrl.trans('youNeedAnAccountToDoThat'))) location.href = '/signup';
        return false;
      }
      xhrTextRaw(this.action, { method: this.method }).then(res => {
        if (res.ok) startAdvantageChart();
        else
          res.text().then(t => {
            if (t && !t.startsWith('<!DOCTYPE html>')) alert(t);
            lichess.reload();
          });
      });
      return false;
    });
  }

  $panels.on('click', '.pgn', function (this: HTMLElement) {
    const selection = window.getSelection(),
      range = document.createRange();
    range.selectNodeContents(this);
    selection!.removeAllRanges();
    selection!.addRange(range);
  });
  $panels.on('click', '.embed-howto', function (this: HTMLElement) {
    // location.hash is percent encoded, so no need to escape and make &bg=...
    // uglier in the process.
    const url = `${baseUrl()}/embed/game/${data.game.id}?theme=auto&bg=auto${location.hash}`;
    const iframe = `<iframe src="${url}"\nwidth=600 height=397 frameborder=0></iframe>`;
    modal({
      content: $(
        '<div><strong style="font-size:1.5em">' +
          $(this).html() +
          '</strong><br /><br />' +
          '<pre>' +
          lichess.escapeHtml(iframe) +
          '</pre><br />' +
          iframe +
          '<br /><br />' +
          '<a class="text" data-icon="" href="/developers#embed-game">Read more about embedding games</a></div>'
      ),
    });
  });
}<|MERGE_RESOLUTION|>--- conflicted
+++ resolved
@@ -31,7 +31,8 @@
   let lastInputHash: string;
 
   const updateGifLinks = (fen: Fen) => {
-    positionGifLink.href = xhrUrl(`/export/gif/${fen.replace(/ /g, '_')}`, {
+    positionGifLink.href = xhrUrl(document.body.dataset.assetUrl + '/export/fen.gif', {
+      fen,
       color: ctrl.bottomColor(),
       lastMove: ctrl.node.uci,
       variant: ctrl.data.game.variant.key,
@@ -59,17 +60,7 @@
       const nextInputHash = `${fen}${ctrl.bottomColor()}`;
       if (fen && nextInputHash !== lastInputHash) {
         inputFen.value = fen;
-<<<<<<< HEAD
         updateGifLinks(fen);
-=======
-        positionGifLink.href = xhrUrl(document.body.getAttribute('data-asset-url') + '/export/fen.gif', {
-          fen,
-          color: ctrl.bottomColor(),
-          lastMove: ctrl.node.uci,
-          variant: ctrl.data.game.variant.key,
-        });
-        gameGifLink.pathname = `/game/export/gif/${ctrl.bottomColor()}/${data.game.id}.gif`;
->>>>>>> 9fa0b30d
         lastInputHash = nextInputHash;
       }
       if ($chart.length) {
