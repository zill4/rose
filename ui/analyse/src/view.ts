--- conflicted
+++ resolved
@@ -319,15 +319,8 @@
     pieces = cgState ? cgState.pieces : readFen(ctrl.node.fen);
 
   return materialView.renderMaterialDiffs(
-<<<<<<< HEAD
     !!ctrl.data.pref.showCaptured,
-    ctrl.getOrientation() === 'black',
-    ctrl.data.player,
-    ctrl.data.opponent,
-=======
-    true, // showCaptured
     ctrl.bottomColor(),
->>>>>>> ab2a6d1c
     pieces,
     !!(ctrl.data.player.checks || ctrl.data.opponent.checks), // showChecks
     ctrl.nodeList,
