--- conflicted
+++ resolved
@@ -102,24 +102,14 @@
 }
 
 export default function(ctrl: AnalyseCtrl): VNode {
-<<<<<<< HEAD
-  const root = ctrl.tree.root,
-  ctx: Ctx = {
-=======
   const ctx: Ctx = {
->>>>>>> 44dda8fd
     ctrl,
     truncateComments: false,
     showComputer: ctrl.showComputer() && !ctrl.retro,
     showGlyphs: !!ctrl.study || ctrl.showComputer(),
     showEval: !!ctrl.study || ctrl.showComputer(),
     currentPath: findCurrentPath(ctrl)
-<<<<<<< HEAD
-  },
-  commentTags = renderInlineCommentsOf(ctx, root);
-=======
   };
->>>>>>> 44dda8fd
   return h('div.tview2.inline', {
     hook: mainHook(ctrl)
   }, [
