--- conflicted
+++ resolved
@@ -53,15 +53,7 @@
         @extend %page-link !optional;
 
         width: 100%;
-<<<<<<< HEAD
-        @if variable-exists(is-rtl) {
-          text-align: right;
-        } @else {
-          text-align: left;
-        }
-=======
         text-align: $start-direction;
->>>>>>> 3e476aae
       }
     }
   }
