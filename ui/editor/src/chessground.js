var m = require('mithril');
var Chessground = require('chessground').Chessground;
var util = require('chessground/util');

module.exports = function(ctrl) {
  return m('div.chessground', {
    config: function(el, isUpdate) {
      if (isUpdate) return;
      ctrl.chessground = Chessground(el, makeConfig(ctrl));
      bindEvents(el, ctrl);
    }
  }, m('div.cg-board-wrap'));
}

function bindEvents(el, ctrl) {
  var handler = onMouseEvent(ctrl);
  ['touchstart', 'touchmove', 'mousedown', 'mousemove'].forEach(function(ev) {
    el.addEventListener(ev, handler)
  });
}

function isLeftClick(e) {
  return util.isLeftButton(e) && !e.ctrlKey;
}

function isRightClick(e) {
  return util.isRightButton(e) || (e.ctrlKey && util.isLeftButton(e));
}

function onMouseEvent(ctrl) {
  return function(e) {
    var sel = ctrl.vm.selected();
<<<<<<< HEAD
    if (sel === 'pointer' || ctrl.vm.draggingSpare()) return;
    var key = ctrl.chessground.getKeyAtDomPos(eventPosition(e));
    if (!key) return;
    if (sel === 'trash') {
      var pieces = {};
      pieces[key] = false;
      ctrl.chessground.setPieces(pieces);
    } else {
      var piece = {};
      piece.color = sel[0];
      piece.role = sel[1];
      var pieces = {};
      pieces[key] = piece;
      ctrl.chessground.setPieces(pieces);
=======

    if (isLeftClick(e)) {
      if (sel === 'pointer') return;
      var key = ctrl.chessground.getKeyAtDomPos(util.eventPosition(e));
      if (!key) return;
      if (sel === 'trash') {
        var pieces = {};
        pieces[key] = false;
        ctrl.chessground.setPieces(pieces);
      } else {
        var piece = {};
        piece.color = sel[0];
        piece.role = sel[1];
        var pieces = {};
        pieces[key] = piece;
        ctrl.chessground.cancelMove();
        ctrl.chessground.setPieces(pieces);
      }
      ctrl.onChange();
    } else if (
      isRightClick(e) && ['pointer', 'trash'].indexOf(sel) === -1 &&
        sel.length >= 2
    ) {
      ctrl.chessground.cancelMove();
      sel[0] = util.opposite(sel[0]);
      m.redraw();
>>>>>>> 5322c861
    }
  };
}

function makeConfig(ctrl) {
  return {
    fen: ctrl.cfg.fen,
    orientation: ctrl.options.orientation || 'white',
    coordinates: !ctrl.embed,
    autoCastle: false,
    movable: {
      free: true,
      color: 'both',
      dropOff: 'trash'
    },
    animation: {
      duration: ctrl.cfg.animation.duration
    },
    premovable: {
      enabled: false
    },
    drawable: {
      enabled: true
    },
    draggable: {
      showGhost: true,
      distance: 0,
      autoDistance: false
    },
    selectable: {
      enabled: false
    },
    highlight: {
      lastMove: false
    },
    events: {
      change: ctrl.onChange.bind(ctrl)
    }
  };
}<|MERGE_RESOLUTION|>--- conflicted
+++ resolved
@@ -30,25 +30,9 @@
 function onMouseEvent(ctrl) {
   return function(e) {
     var sel = ctrl.vm.selected();
-<<<<<<< HEAD
-    if (sel === 'pointer' || ctrl.vm.draggingSpare()) return;
-    var key = ctrl.chessground.getKeyAtDomPos(eventPosition(e));
-    if (!key) return;
-    if (sel === 'trash') {
-      var pieces = {};
-      pieces[key] = false;
-      ctrl.chessground.setPieces(pieces);
-    } else {
-      var piece = {};
-      piece.color = sel[0];
-      piece.role = sel[1];
-      var pieces = {};
-      pieces[key] = piece;
-      ctrl.chessground.setPieces(pieces);
-=======
 
     if (isLeftClick(e)) {
-      if (sel === 'pointer') return;
+      if (sel === 'pointer' || ctrl.vm.draggingSpare()) return;
       var key = ctrl.chessground.getKeyAtDomPos(util.eventPosition(e));
       if (!key) return;
       if (sel === 'trash') {
@@ -72,7 +56,6 @@
       ctrl.chessground.cancelMove();
       sel[0] = util.opposite(sel[0]);
       m.redraw();
->>>>>>> 5322c861
     }
   };
 }
