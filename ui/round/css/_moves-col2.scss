/* context: #{$rmoves-tag} */
@include breakpoint($mq-col2) {
  background: $c-bg-box;

  #{$moves-tag} {
    display: flex;
    flex-flow: row wrap;
    align-items: center;
    position: relative;

    /* required by autoScroll */
    overflow-y: auto;
    align-content: flex-start;
    will-change: scroll-position;
    user-select: none;
    line-height: 1.7;
    font-size: 1.1em;

    &::-webkit-scrollbar {
      width: 0px;
    }
  }

  #{$index-tag} {
    /* Edge 18: flex: 0 0 calc(100% / 6); causes wrap */
    flex: 0 0 16.666%;
    display: flex;
    justify-content: center;
    align-items: flex-end;
    background: $c-bg-zebra;
  }

  #{$move-tag} {
    /* Edge 18: flex: 0 0 calc(100% * 5 / 12); causes wrap */
    flex: 0 0 41.666%;
<<<<<<< HEAD
    @if variable-exists(is-rtl) {
      padding-right: 0.7em;
    } @else {
      padding-left: 0.7em;
    }
=======
    padding-#{$start-direction}: 0.7em;
>>>>>>> 3e476aae
    cursor: pointer;

    &:hover {
      background: $c-primary;
      color: #fff;
    }

    &.#{$active-class} {
      font-weight: bold;
      background: mix($c-primary, $c-bg-box, 20%);
      color: $c-font-clear;
    }
  }

  .message {
    display: flex;
    align-items: center;
    margin: 1em;

    &::before {
      color: $c-font-dim;
      font-size: 3em;
      margin-right: 12px;
    }
  }

  .result-wrap {
    width: 100%;
    text-align: center;
  }

  .result {
    border-top: $border;
    font-weight: bold;
    font-size: 1.2em;
    padding: 5px 0 3px 0;
    margin: 0;
  }

  .status {
    font-style: italic;
    margin-bottom: 0.5em;
  }
}<|MERGE_RESOLUTION|>--- conflicted
+++ resolved
@@ -33,15 +33,7 @@
   #{$move-tag} {
     /* Edge 18: flex: 0 0 calc(100% * 5 / 12); causes wrap */
     flex: 0 0 41.666%;
-<<<<<<< HEAD
-    @if variable-exists(is-rtl) {
-      padding-right: 0.7em;
-    } @else {
-      padding-left: 0.7em;
-    }
-=======
     padding-#{$start-direction}: 0.7em;
->>>>>>> 3e476aae
     cursor: pointer;
 
     &:hover {
