/// <reference types="../types/ab" />

import * as ab from 'ab';
import * as round from './round';
import * as game from 'game';
import { game as gameRoute } from 'game/router';
import * as status from 'game/status';
import * as ground from './ground';
import * as licon from 'common/licon';
import notify from 'common/notification';
import { make as makeSocket, RoundSocket } from './socket';
import * as title from './title';
import * as blur from './blur';
import viewStatus from 'game/view/status';
import * as cg from 'chessground/types';
import { Config as CgConfig } from 'chessground/config';
import { Api as CgApi } from 'chessground/api';
import { ClockController } from './clock/clockCtrl';
import { CorresClockController, ctrl as makeCorresClock } from './corresClock/corresClockCtrl';
import MoveOn from './moveOn';
import TransientMove from './transientMove';
import * as atomic from './atomic';
import * as sound from './sound';
import * as util from './util';
import * as xhr from './xhr';
import { valid as crazyValid, init as crazyInit, onEnd as crazyEndHook } from './crazy/crazyCtrl';
import { ctrl as makeKeyboardMove, KeyboardMove } from 'keyboardMove';
import { makeVoiceMove, VoiceMove } from 'voice';
import * as renderUser from './view/user';
import * as cevalSub from './cevalSub';
import * as keyboard from './keyboard';
import { PromotionCtrl, promote } from 'chess/promotion';
import * as wakeLock from 'common/wakeLock';
import { opposite, uciToMove } from 'chessground/util';
import * as Prefs from 'common/prefs';

import {
  RoundOpts,
  RoundData,
  ApiMove,
  ApiEnd,
  SocketMove,
  SocketDrop,
  SocketOpts,
  MoveMetadata,
  Position,
  NvuiPlugin,
} from './interfaces';
import { Toggle, toggle } from 'common';
import { Redraw } from 'common/snabbdom';

interface GoneBerserk {
  white?: boolean;
  black?: boolean;
}

type Timeout = number;

export default class RoundController {
  data: RoundData;
  socket: RoundSocket;
  chessground: CgApi;
  clock?: ClockController;
  corresClock?: CorresClockController;
  trans: Trans;
  noarg: TransNoArg;
  keyboardMove?: KeyboardMove;
  voiceMove?: VoiceMove;
  moveOn: MoveOn;
  promotion: PromotionCtrl;
  ply: number;
  firstSeconds = true;
  flip = false;
  menu: Toggle;
  confirmMoveEnabled: Toggle = toggle(true);
  loading = false;
  loadingTimeout: number;
  redirecting = false;
  transientMove: TransientMove;
  moveToSubmit?: SocketMove;
  dropToSubmit?: SocketDrop;
  goneBerserk: GoneBerserk = {};
  resignConfirm?: Timeout = undefined;
  drawConfirm?: Timeout = undefined;
  preventDrawOffer?: Timeout = undefined;
  // will be replaced by view layer
  autoScroll: () => void = () => {};
  justDropped?: cg.Role;
  justCaptured?: cg.Piece;
  shouldSendMoveTime = false;
  preDrop?: cg.Role;
  sign: string = Math.random().toString(36);
  keyboardHelp: boolean = location.hash === '#keyboard';
  private music?: any;

  constructor(readonly opts: RoundOpts, readonly redraw: Redraw, readonly nvui?: NvuiPlugin) {
    round.massage(opts.data);

    const d = (this.data = opts.data);

    this.ply = round.lastPly(d);
    this.goneBerserk[d.player.color] = d.player.berserk;
    this.goneBerserk[d.opponent.color] = d.opponent.berserk;

    setTimeout(() => {
      this.firstSeconds = false;
      this.redraw();
    }, 3000);

    this.socket = makeSocket(opts.socketSend, this);

    if (d.clock)
      this.clock = new ClockController(d, {
        onFlag: this.socket.outoftime,
        soundColor: d.simul || d.player.spectator || !d.pref.clockSound ? undefined : d.player.color,
        nvui: !!this.nvui,
      });
    else {
      this.makeCorrespondenceClock();
      setInterval(this.corresClockTick, 1000);
    }

    this.promotion = new PromotionCtrl(
      f => f(this.chessground),
      () => {
        this.chessground.cancelPremove();
        xhr.reload(this).then(this.reload, lichess.reload);
      },
      this.redraw,
      d.pref.autoQueen
    );

    this.setQuietMode();

    this.moveOn = new MoveOn(this, 'move-on');
    this.transientMove = new TransientMove(this.socket);

    this.menu = toggle(false, redraw);

    this.trans = lichess.trans(opts.i18n);
    this.noarg = this.trans.noarg;

    setTimeout(this.delayedInit, 200);

    setTimeout(this.showExpiration, 350);

    if (!document.referrer?.includes('/serviceWorker.')) setTimeout(this.showYourMoveNotification, 500);

    // at the end:
    lichess.pubsub.on('jump', ply => {
      this.jump(parseInt(ply));
      this.redraw();
    });

    lichess.pubsub.on('sound_set', (set: string) => {
      if (!this.music && set === 'music')
        lichess.loadIife('javascripts/music/play.js').then(() => {
          this.music = lichess.playMusic();
        });
      if (this.music && set !== 'music') this.music = undefined;
    });

    lichess.pubsub.on('zen', () => {
      const zen = $('body').toggleClass('zen').hasClass('zen');
      window.dispatchEvent(new Event('resize'));
      xhr.setZen(zen);
    });

    if (!this.opts.noab && this.isPlaying()) ab.init(this);
  }

  private showExpiration = () => {
    if (!this.data.expiration) return;
    this.redraw();
    setTimeout(this.showExpiration, 250);
  };

  private onUserMove = (orig: cg.Key, dest: cg.Key, meta: cg.MoveMetadata) => {
    if (!this.keyboardMove?.usedSan) ab.move(this, meta);
    if (!this.startPromotion(orig, dest, meta)) this.sendMove(orig, dest, undefined, meta);
  };

  private onUserNewPiece = (role: cg.Role, key: cg.Key, meta: cg.MoveMetadata) => {
    if (!this.replaying() && crazyValid(this.data, role, key)) {
      this.sendNewPiece(role, key, !!meta.predrop);
    } else this.jump(this.ply);
  };

  private onMove = (orig: cg.Key, dest: cg.Key, captured?: cg.Piece) => {
    if (captured || this.enpassant(orig, dest)) {
      if (this.data.game.variant.key === 'atomic') {
        sound.explode();
        atomic.capture(this, dest);
      } else sound.capture();
    } else sound.move();
  };

  private startPromotion = (orig: cg.Key, dest: cg.Key, meta: cg.MoveMetadata) =>
    this.promotion.start(
      orig,
      dest,
      {
        submit: (orig, dest, role) => this.sendMove(orig, dest, role, meta),
        show: this.voiceMove?.promotionHook(),
      },
      meta,
      this.keyboardMove?.justSelected()
    );

  private onPremove = (orig: cg.Key, dest: cg.Key, meta: cg.MoveMetadata) =>
    this.startPromotion(orig, dest, meta);

  private onCancelPremove = () => this.promotion.cancelPrePromotion();

  private onNewPiece = (piece: cg.Piece, key: cg.Key): void => {
    if (piece.role === 'pawn' && (key[1] === '1' || key[1] === '8')) return;
    sound.move();
  };

  private onPredrop = (role: cg.Role | undefined, _?: Key) => {
    this.preDrop = role;
    this.redraw();
  };

  private isSimulHost = () => this.data.simul && this.data.simul.hostId === this.opts.userId;

  private enpassant = (orig: cg.Key, dest: cg.Key): boolean => {
    if (orig[0] === dest[0] || this.chessground.state.pieces.get(dest)?.role !== 'pawn') return false;
    const pos = (dest[0] + orig[1]) as cg.Key;
    this.chessground.setPieces(new Map([[pos, undefined]]));
    return true;
  };

  lastPly = () => round.lastPly(this.data);

  makeCgHooks = () => ({
    onUserMove: this.onUserMove,
    onUserNewPiece: this.onUserNewPiece,
    onMove: this.onMove,
    onNewPiece: this.onNewPiece,
    onPremove: this.onPremove,
    onCancelPremove: this.onCancelPremove,
    onPredrop: this.onPredrop,
  });

  replaying = (): boolean => this.ply !== this.lastPly();

  userJump = (ply: Ply): void => {
    this.cancelMove();
    this.chessground.selectSquare(null);
    if (ply != this.ply && this.jump(ply)) lichess.sound.saySan(this.stepAt(this.ply).san, true);
    else this.redraw();
  };

  userJumpPlyDelta = (plyDelta: Ply) => this.userJump(this.ply + plyDelta);

  isPlaying = () => game.isPlayerPlaying(this.data);

  jump = (ply: Ply): boolean => {
    ply = Math.max(round.firstPly(this.data), Math.min(this.lastPly(), ply));
    const isForwardStep = ply === this.ply + 1;
    this.ply = ply;
    this.justDropped = undefined;
    this.preDrop = undefined;
    const s = this.stepAt(ply),
      config: CgConfig = {
        fen: s.fen,
        lastMove: uciToMove(s.uci),
        check: !!s.check,
        turnColor: this.ply % 2 === 0 ? 'white' : 'black',
      };
    if (this.replaying()) this.chessground.stop();
    else
      config.movable = {
        color: this.isPlaying() ? this.data.player.color : undefined,
        dests: util.parsePossibleMoves(this.data.possibleMoves),
      };
    this.chessground.set(config);
    if (s.san && isForwardStep) {
      if (s.san.includes('x')) sound.capture();
      else sound.move();
      if (/[+#]/.test(s.san)) sound.check();
    }
    this.autoScroll();
    const canMove = ply === this.lastPly() && this.data.player.color === config.turnColor;
    this.voiceMove?.update(s.fen, canMove);
    this.keyboardMove?.update(s), canMove;
    lichess.pubsub.emit('ply', ply);
    return true;
  };

  replayEnabledByPref = (): boolean => {
    const d = this.data;
    return (
      d.pref.replay === Prefs.Replay.Always ||
      (d.pref.replay === Prefs.Replay.OnlySlowGames &&
        (d.game.speed === 'classical' || d.game.speed === 'correspondence'))
    );
  };

  isLate = () => this.replaying() && status.playing(this.data);

  playerAt = (position: Position) =>
    (this.flip as any) ^ ((position === 'top') as any) ? this.data.opponent : this.data.player;

  flipNow = () => {
    this.flip = !this.nvui && !this.flip;
    this.chessground.set({
      orientation: ground.boardOrientation(this.data, this.flip),
    });
    this.redraw();
  };

  setTitle = () => title.set(this);

  actualSendMove = (tpe: string, data: any, meta: MoveMetadata = {}) => {
    const socketOpts: SocketOpts = {
      sign: this.sign,
      ackable: true,
    };
    if (this.clock) {
      socketOpts.withLag = !this.shouldSendMoveTime || !this.clock.isRunning();
      if (meta.premove && this.shouldSendMoveTime) {
        this.clock.hardStopClock();
        socketOpts.millis = 0;
      } else {
        const moveMillis = this.clock.stopClock();
        if (moveMillis !== undefined && this.shouldSendMoveTime) {
          socketOpts.millis = moveMillis;
        }
      }
    }
    this.socket.send(tpe, data, socketOpts);

    this.justDropped = meta.justDropped;
    this.justCaptured = meta.justCaptured;
    this.preDrop = undefined;
    this.transientMove.register();
    this.redraw();
  };

  auxMove = (orig: cg.Key, dest: cg.Key, role?: cg.Role) => {
    if (!role) {
      this.chessground.move(orig, dest);
      // TODO look into possibility of making cg.Api.move function update player turn itself.
      this.chessground.state.movable.dests = undefined;
      this.chessground.state.turnColor = opposite(this.chessground.state.turnColor);

      if (this.startPromotion(orig, dest, { premove: false })) return;
    }
    this.sendMove(orig, dest, role, { premove: false });
  };

  sendMove = (orig: cg.Key, dest: cg.Key, prom: cg.Role | undefined, meta: cg.MoveMetadata) => {
    const move: SocketMove = {
      u: orig + dest,
    };
    if (prom) move.u += prom === 'knight' ? 'n' : prom[0];
    if (blur.get()) move.b = 1;
    this.resign(false);
    if (this.data.pref.submitMove && this.confirmMoveEnabled() && !meta.premove) {
      this.moveToSubmit = move;
      this.redraw();
    } else {
      this.actualSendMove('move', move, {
        justCaptured: meta.captured,
        premove: meta.premove,
      });
    }
  };

  sendNewPiece = (role: cg.Role, key: cg.Key, isPredrop: boolean): void => {
    const drop: SocketDrop = { role, pos: key };
    if (blur.get()) drop.b = 1;
    this.resign(false);
    if (this.data.pref.submitMove && this.confirmMoveEnabled() && !isPredrop) {
      this.dropToSubmit = drop;
      this.redraw();
    } else {
      this.actualSendMove('drop', drop, {
        justDropped: role,
        premove: isPredrop,
      });
    }
  };

  showYourMoveNotification = () => {
    const d = this.data;
    const opponent = $('body').hasClass('zen') ? 'Your opponent' : renderUser.userTxt(this, d.opponent);
    const joined = `${opponent}\njoined the game.`;
    if (game.isPlayerTurn(d))
      notify(() => {
        let txt = this.noarg('yourTurn');
        if (this.ply < 1) txt = `${joined}\n${txt}`;
        else {
          let move = d.steps[d.steps.length - 1].san;
          const turn = Math.floor((this.ply - 1) / 2) + 1;
          move = `${turn}${this.ply % 2 === 1 ? '.' : '...'} ${move}`;
          txt = `${opponent}\nplayed ${move}.\n${txt}`;
        }
        return txt;
      });
    else if (this.isPlaying() && this.ply < 1) notify(joined);
  };

  playerByColor = (c: Color) => this.data[c === this.data.player.color ? 'player' : 'opponent'];

  apiMove = (o: ApiMove): true => {
    const d = this.data,
      playing = this.isPlaying();

    d.game.turns = o.ply;
    d.game.player = o.ply % 2 === 0 ? 'white' : 'black';
    const playedColor = o.ply % 2 === 0 ? 'black' : 'white',
      activeColor = d.player.color === d.game.player;
    if (o.status) d.game.status = o.status;
    if (o.winner) d.game.winner = o.winner;
    this.playerByColor('white').offeringDraw = o.wDraw;
    this.playerByColor('black').offeringDraw = o.bDraw;
    d.possibleMoves = activeColor ? o.dests : undefined;
    d.possibleDrops = activeColor ? o.drops : undefined;
    d.crazyhouse = o.crazyhouse;
    this.setTitle();
    if (!this.replaying()) {
      this.ply++;
      if (o.role)
        this.chessground.newPiece(
          {
            role: o.role,
            color: playedColor,
          },
          o.uci.slice(2, 4) as cg.Key
        );
      else {
        // This block needs to be idempotent, even for castling moves in
        // Chess960.
        const keys = uciToMove(o.uci)!,
          pieces = this.chessground.state.pieces;
        if (
          !o.castle ||
          (pieces.get(o.castle.king[0])?.role === 'king' && pieces.get(o.castle.rook[0])?.role === 'rook')
        ) {
          this.chessground.move(keys[0], keys[1]);
        }
      }
      if (o.promotion) promote(this.chessground, o.promotion.key, o.promotion.pieceClass);
      this.chessground.set({
        turnColor: d.game.player,
        movable: {
          dests: playing ? util.parsePossibleMoves(d.possibleMoves) : new Map(),
        },
        check: !!o.check,
      });
      if (o.check) sound.check();
      blur.onMove();
      lichess.pubsub.emit('ply', this.ply);
    }
    d.game.threefold = !!o.threefold;
    const step = {
      ply: this.lastPly() + 1,
      fen: o.fen,
      san: o.san,
      uci: o.uci,
      check: o.check,
      crazy: o.crazyhouse,
    };
    d.steps.push(step);
    this.justDropped = undefined;
    this.justCaptured = undefined;
    game.setOnGame(d, playedColor, true);
    this.data.forecastCount = undefined;
    if (o.clock) {
      this.shouldSendMoveTime = true;
      const oc = o.clock,
        delay = playing && activeColor ? 0 : oc.lag || 1;
      if (this.clock) this.clock.setClock(d, oc.white, oc.black, delay);
      else if (this.corresClock) this.corresClock.update(oc.white, oc.black);
    }
    if (this.data.expiration) {
      if (this.data.steps.length > 2) this.data.expiration = undefined;
      else this.data.expiration.movedAt = Date.now();
    }
    this.redraw();
    if (playing && playedColor == d.player.color) {
      this.transientMove.clear();
      this.moveOn.next();
      cevalSub.publish(d, o);
    }
    if (!this.replaying() && playedColor != d.player.color) {
      // atrocious hack to prevent race condition
      // with explosions and premoves
      // https://github.com/lichess-org/lila/issues/343
      const premoveDelay = d.game.variant.key === 'atomic' ? 100 : 1;
      setTimeout(() => {
        if (this.nvui) this.nvui.playPremove(this);
        else if (!this.chessground.playPremove() && !this.playPredrop()) {
          this.promotion.cancel();
          this.showYourMoveNotification();
        }
      }, premoveDelay);
    }
    this.autoScroll();
    this.onChange();
    this.keyboardMove?.update(step, playedColor != d.player.color);
    this.voiceMove?.update(step.fen, playedColor != d.player.color);
    if (this.music) this.music.jump(o);
    lichess.sound.saySan(step.san);
    return true; // prevents default socket pubsub
  };

  crazyValid = (role: cg.Role, key: cg.Key) => crazyValid(this.data, role, key);

  private playPredrop = () => {
    return this.chessground.playPredrop(drop => {
      return crazyValid(this.data, drop.role, drop.key);
    });
  };

  private clearJust() {
    this.justDropped = undefined;
    this.justCaptured = undefined;
    this.preDrop = undefined;
  }

  reload = (d: RoundData): void => {
    if (d.steps.length !== this.data.steps.length) this.ply = d.steps[d.steps.length - 1].ply;
    round.massage(d);
    this.data = d;
    this.clearJust();
    this.shouldSendMoveTime = false;
    if (this.clock) this.clock.setClock(d, d.clock!.white, d.clock!.black);
    if (this.corresClock) this.corresClock.update(d.correspondence.white, d.correspondence.black);
    if (!this.replaying()) ground.reload(this);
    this.setTitle();
    this.moveOn.next();
    this.setQuietMode();
    this.redraw();
    this.autoScroll();
    this.onChange();
    this.setLoading(false);
    this.keyboardMove?.update(d.steps[d.steps.length - 1]);
    this.voiceMove?.update(d.steps[d.steps.length - 1].fen, true);
  };

  endWithData = (o: ApiEnd): void => {
    const d = this.data;
    d.game.winner = o.winner;
    d.game.status = o.status;
    d.game.boosted = o.boosted;
    this.userJump(this.lastPly());
    // If losing/drawing on time but locally it is the opponent's turn, move did not reach server before the end
    if (
      o.status.name === 'outoftime' &&
      d.player.color !== o.winner &&
      this.chessground.state.turnColor === d.opponent.color
    ) {
      this.reload(d);
    }
    this.chessground.stop();
    if (o.ratingDiff) {
      d.player.ratingDiff = o.ratingDiff[d.player.color];
      d.opponent.ratingDiff = o.ratingDiff[d.opponent.color];
    }
    if (!d.player.spectator && d.game.turns > 1) {
      const key = o.winner ? (d.player.color === o.winner ? 'victory' : 'defeat') : 'draw';
      lichess.sound.play(key);
      if (
        key != 'victory' &&
        d.game.turns > 6 &&
        !d.tournament &&
        !d.swiss &&
        lichess.storage.boolean('courtesy').get()
      )
        this.opts.chat?.instance?.then(c => c.post('Good game, well played'));
    }
    if (d.crazyhouse) crazyEndHook();
    this.clearJust();
    this.setTitle();
    this.moveOn.next();
    this.setQuietMode();
    this.setLoading(false);
    if (this.clock && o.clock) this.clock.setClock(d, o.clock.wc * 0.01, o.clock.bc * 0.01);
    this.redraw();
    this.autoScroll();
    this.onChange();
    if (d.tv) setTimeout(lichess.reload, 10000);
    wakeLock.release();
    if (this.data.game.status.name === 'started') lichess.sound.saySan(this.stepAt(this.ply).san, false);
    else lichess.sound.say(viewStatus(this), false, false, true);
  };

  challengeRematch = async () => {
    await xhr.challengeRematch(this.data.game.id);
    lichess.pubsub.emit('challenge-app.open');
    if (lichess.once('rematch-challenge'))
      setTimeout(() => {
        lichess.hopscotch(function () {
          window.hopscotch
            .configure({
              i18n: { doneBtn: 'OK, got it' },
            })
            .startTour({
              id: 'rematch-challenge',
              showPrevButton: true,
              steps: [
                {
                  title: 'Challenged to a rematch',
                  content: 'Your opponent is offline, but they can accept this challenge later!',
                  target: '#challenge-app',
                  placement: 'bottom',
                },
              ],
            });
        });
      }, 1000);
  };

  private makeCorrespondenceClock = (): void => {
    if (this.data.correspondence && !this.corresClock)
      this.corresClock = makeCorresClock(this, this.data.correspondence, this.socket.outoftime);
  };

  private corresClockTick = (): void => {
    if (this.corresClock && game.playable(this.data)) {
      this.corresClock.tick(this.data.game.player);
      this.redraw();
    }
  };

  private setQuietMode = () => {
    const was = lichess.quietMode;
    const is = this.isPlaying();
    if (was !== is) {
      lichess.quietMode = is;
      $('body').toggleClass(
        'no-select',
        is && this.clock && this.clock.millisOf(this.data.player.color) <= 3e5
      );
    }
  };

  question = (): QuestionOpts | false => {
    if (this.moveToSubmit || this.dropToSubmit) {
      this.voiceMove?.listenForResponse('submitMove', this.submitMove);
      return {
        prompt: this.noarg('confirmMove'),
        yes: { action: () => this.submitMove(true) },
        no: { action: () => this.submitMove(false), key: 'cancel' },
      };
    } else if (this.data.player.proposingTakeback) {
      this.voiceMove?.listenForResponse('cancelTakeback', this.cancelTakebackPreventDraws);
      return {
        prompt: this.noarg('takebackPropositionSent'),
        no: { action: this.cancelTakebackPreventDraws, key: 'cancel' },
      };
    } else if (this.data.player.offeringDraw) {
      this.voiceMove?.listenForResponse('cancelDraw', v => !v && this.socket.sendLoading('draw-no'));
      return {
        prompt: this.noarg('drawOfferSent'),
        no: { action: () => this.socket.sendLoading('draw-no'), key: 'cancel' },
      };
    } else if (this.data.opponent.proposingTakeback)
      return {
        prompt: this.noarg('yourOpponentProposesATakeback'),
        yes: { action: () => this.socket.send('takeback-yes'), icon: licon.Back },
        no: { action: () => this.socket.send('takeback-no') },
      };
    else if (this.data.opponent.offeringDraw)
      return {
        prompt: this.noarg('yourOpponentOffersADraw'),
        yes: { action: () => this.socket.send('draw-yes'), icon: licon.OneHalf },
        no: { action: () => this.socket.send('draw-no') },
      };
    else if (this.voiceMove) return this.voiceMove.question();
    else return false;
  };

  opponentRequest(req: string, i18nKey: string) {
    this.voiceMove?.listenForResponse(req, (v: boolean) =>
      this.socket.sendLoading(`${req}-${v ? 'yes' : 'no'}`)
    );
    notify(this.noarg(i18nKey));
  }

  takebackYes = () => {
    this.socket.sendLoading('takeback-yes');
    this.chessground.cancelPremove();
    this.promotion.cancel();
  };

  resign = (v: boolean, immediately?: boolean): void => {
    if (v) {
      if (this.resignConfirm || !this.data.pref.confirmResign || immediately) {
        this.socket.sendLoading('resign');
        clearTimeout(this.resignConfirm);
      } else {
        this.resignConfirm = setTimeout(() => this.resign(false), 3000);
      }
      this.redraw();
    } else if (this.resignConfirm) {
      clearTimeout(this.resignConfirm);
      this.resignConfirm = undefined;
      this.redraw();
    }
  };

  goBerserk = () => {
    this.socket.berserk();
    lichess.sound.play('berserk');
  };

  setBerserk = (color: Color): void => {
    if (this.goneBerserk[color]) return;
    this.goneBerserk[color] = true;
    if (color !== this.data.player.color) lichess.sound.play('berserk');
    this.redraw();
    $(`<i data-icon="${licon.Berserk}">`).appendTo($(`.game__meta .player.${color} .user-link`));
  };

  setLoading = (v: boolean, duration = 1500) => {
    clearTimeout(this.loadingTimeout);
    if (v) {
      this.loading = true;
      this.loadingTimeout = setTimeout(() => {
        this.loading = false;
        this.redraw();
      }, duration);
      this.redraw();
    } else if (this.loading) {
      this.loading = false;
      this.redraw();
    }
  };

  setRedirecting = () => {
    this.redirecting = true;
    lichess.unload.expected = true;
    setTimeout(() => {
      this.redirecting = false;
      this.redraw();
    }, 2500);
    this.redraw();
  };

  submitMove = (v: boolean): void => {
    const toSubmit = this.moveToSubmit || this.dropToSubmit;
    if (v && toSubmit) {
      if (this.moveToSubmit) this.actualSendMove('move', this.moveToSubmit);
      else this.actualSendMove('drop', this.dropToSubmit);
      lichess.sound.play('confirmation');
    } else this.jump(this.ply);
    this.cancelMove();
    if (toSubmit) this.setLoading(true, 300);
  };

  cancelMove = (): void => {
    this.moveToSubmit = undefined;
    this.dropToSubmit = undefined;
  };

  private onChange = () => {
    if (this.opts.onChange) setTimeout(() => this.opts.onChange(this.data), 150);
  };

  private goneTick?: number;
  setGone = (gone: number | boolean) => {
    game.setGone(this.data, this.data.opponent.color, gone);
    clearTimeout(this.goneTick);
    if (Number(gone) > 1)
      this.goneTick = setTimeout(() => {
        const g = Number(this.opponentGone());
        if (g > 1) this.setGone(g - 1);
      }, 1000);
    this.redraw();
  };

  opponentGone = (): number | boolean => {
    const d = this.data;
    return d.opponent.isGone !== false && !game.isPlayerTurn(d) && game.resignable(d) && d.opponent.isGone;
  };

  rematch(accept?: boolean): boolean {
    if (accept === undefined)
      return this.data.opponent.offeringRematch === true || this.data.player.offeringRematch === true;
    else if (accept) {
      if (this.data.game.rematch) location.href = gameRoute(this.data.game.rematch, this.data.opponent.color);
      if (!game.rematchable(this.data)) return false;
      if (!this.data.opponent.offeringRematch) this.data.player.offeringRematch = true;
      this.socket.send('rematch-yes');
    } else {
      if (!this.data.opponent.offeringRematch) return false;
      this.socket.send('rematch-no');
    }
    this.redraw();
    return true;
  }

<<<<<<< HEAD
  canOfferDraw = (): boolean => {
    return (
      !this.preventDrawOffer && game.drawable(this.data) && (this.lastDrawOfferAtPly || -99) < this.ply - 20
    );
  };

  cancelTakebackPreventDraws = () => {
    this.socket.sendLoading('takeback-no');
    clearTimeout(this.preventDrawOffer);
    this.preventDrawOffer = setTimeout(() => {
      this.preventDrawOffer = undefined;
      this.redraw();
    }, 4000);
  };
=======
  canOfferDraw = (): boolean =>
    game.drawable(this.data) && (this.data.player.lastDrawOfferAtPly || -99) < this.ply - 20;
>>>>>>> f929bacf

  offerDraw = (v: boolean, immediately?: boolean): void => {
    if (this.canOfferDraw()) {
      if (this.drawConfirm) {
        if (v) this.doOfferDraw();
        clearTimeout(this.drawConfirm);
        this.drawConfirm = undefined;
      } else if (v) {
        if (this.data.pref.confirmResign && !immediately)
          this.drawConfirm = setTimeout(() => {
            this.offerDraw(false);
          }, 3000);
        else this.doOfferDraw();
      }
    }
    this.redraw();
  };

  private doOfferDraw = () => {
    this.data.player.lastDrawOfferAtPly = this.ply;
    this.socket.sendLoading('draw-yes', null);
  };

  setChessground = (cg: CgApi) => {
    this.chessground = cg;
    if (this.data.pref.keyboardMove) this.keyboardMove = makeKeyboardMove(this, this.stepAt(this.ply));
    if (this.data.pref.voiceMove) this.voiceMove = makeVoiceMove(this, this.stepAt(this.ply).fen);
    if (this.keyboardMove || this.voiceMove) requestAnimationFrame(() => this.redraw());
  };

  stepAt = (ply: Ply) => round.plyStep(this.data, ply);

  private delayedInit = () => {
    const d = this.data;
    if (this.isPlaying() && game.nbMoves(d, d.player.color) === 0 && !this.isSimulHost()) {
      lichess.sound.play('genericNotify');
    }
    lichess.requestIdleCallback(() => {
      const d = this.data;
      if (this.isPlaying()) {
        if (!d.simul) blur.init(d.steps.length > 2);

        title.init();
        this.setTitle();

        if (d.crazyhouse) crazyInit(this);

        if (!this.nvui && d.clock && !d.opponent.ai && !this.isSimulHost())
          window.addEventListener('beforeunload', e => {
            if (lichess.unload.expected || !this.isPlaying()) return;
            this.socket.send('bye2');
            const msg = 'There is a game in progress!';
            (e || window.event).returnValue = msg;
            return msg;
          });

        if (!this.nvui && d.pref.submitMove) {
          lichess.mousetrap
            .bind('esc', () => {
              this.submitMove(false);
              this.chessground.cancelMove();
            })
            .bind('return', () => this.submitMove(true));
        }
        cevalSub.subscribe(this);
      }

      if (!this.nvui) keyboard.init(this);

      wakeLock.request();

      setTimeout(() => {
        if ($('#KeyboardO,#show_btn,#shadowHostId').length) {
          alert('Play enhancement extensions are no longer allowed!');
          lichess.socket.destroy();
          this.setRedirecting();
          location.href = '/page/play-extensions';
        }
      }, 1000);

      this.onChange();
    }, 800);
  };
}<|MERGE_RESOLUTION|>--- conflicted
+++ resolved
@@ -795,10 +795,9 @@
     return true;
   }
 
-<<<<<<< HEAD
   canOfferDraw = (): boolean => {
     return (
-      !this.preventDrawOffer && game.drawable(this.data) && (this.lastDrawOfferAtPly || -99) < this.ply - 20
+      !this.preventDrawOffer && game.drawable(this.data) && (this.data.player.lastDrawOfferAtPly || -99) < this.ply - 20
     );
   };
 
@@ -810,10 +809,6 @@
       this.redraw();
     }, 4000);
   };
-=======
-  canOfferDraw = (): boolean =>
-    game.drawable(this.data) && (this.data.player.lastDrawOfferAtPly || -99) < this.ply - 20;
->>>>>>> f929bacf
 
   offerDraw = (v: boolean, immediately?: boolean): void => {
     if (this.canOfferDraw()) {
