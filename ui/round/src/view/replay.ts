--- conflicted
+++ resolved
@@ -153,47 +153,34 @@
   return h(
     'div.buttons',
     {
-      hook: util.bind('mousedown', e => {
-        const target = e.target as HTMLElement;
-        const ply = parseInt(target.getAttribute('data-ply') || '');
-        if (!isNaN(ply)) {
-          ctrl.userJump(ply);
-          ctrl.redraw();
-          return;
-        }
-
-        const action = target.getAttribute('data-act') || (target.parentNode as HTMLElement).getAttribute('data-act');
-        console.log('action', action);
-        if (action === 'menu') ctrl.menu.toggle();
-      }),
+      hook: util.bind(
+        'mousedown',
+        e => {
+          const target = e.target as HTMLElement;
+          const ply = parseInt(target.getAttribute('data-ply') || '');
+          if (!isNaN(ply)) ctrl.userJump(ply);
+          else {
+            const action =
+              target.getAttribute('data-act') || (target.parentNode as HTMLElement).getAttribute('data-act');
+            if (action === 'flip') {
+              if (d.tv) location.href = '/tv/' + d.tv.channel + (d.tv.flip ? '' : '?flip=1');
+              else if (d.player.spectator) location.href = gameRoute(d, d.opponent.color);
+              else ctrl.flipNow();
+            }
+          }
+        },
+        ctrl.redraw
+      ),
     },
     [
-<<<<<<< HEAD
       analysisButton(ctrl) || h('div.noop'),
-      ...[
-        ['', firstPly],
-        ['', ctrl.ply - 1],
-        ['', ctrl.ply + 1],
-        ['', lastPly],
-      ].map((b, i) => {
-        const enabled = ctrl.ply !== b[1] && (b[1] as number) >= firstPly && (b[1] as number) <= lastPly;
-=======
-      h('button.fbt.flip', {
-        class: { active: ctrl.flip },
-        attrs: {
-          title: ctrl.noarg('flipBoard'),
-          'data-act': 'flip',
-          'data-icon': licon.ChasingArrows,
-        },
-      }),
       ...[
         [licon.JumpFirst, firstPly],
         [licon.JumpPrev, ctrl.ply - 1],
         [licon.JumpNext, ctrl.ply + 1],
         [licon.JumpLast, lastPly],
       ].map((b: [string, number], i) => {
-        const enabled = ctrl.ply !== b[1] && b[1] >= firstPly && b[1] <= lastPly;
->>>>>>> a2aba17a
+        const enabled = ctrl.ply !== b[1] && (b[1] as number) >= firstPly && (b[1] as number) <= lastPly;
         return h('button.fbt', {
           class: { glowing: i === 3 && ctrl.isLate() },
           attrs: {
