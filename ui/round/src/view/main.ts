--- conflicted
+++ resolved
@@ -8,11 +8,7 @@
 import { render as renderGround } from '../ground';
 import { renderTable } from './table';
 import { renderMaterialDiffs } from 'game/view/material';
-<<<<<<< HEAD
-import { renderVoiceMove } from 'voice';
-=======
 import { renderVoiceBar } from 'voice';
->>>>>>> 7a4e500a
 
 export function main(ctrl: RoundController): VNode {
   const d = ctrl.data,
