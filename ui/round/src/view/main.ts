--- conflicted
+++ resolved
@@ -29,19 +29,11 @@
   return ctrl.nvui
     ? ctrl.nvui.render(ctrl)
     : h('div.round__app.variant-' + d.game.variant.key, [
-<<<<<<< HEAD
       h(
         'div.round__app__board.main-board' + (hideBoard ? '.blindfold' : ''),
         {
           hook:
-              'ontouchstart' in window || !site.storage.boolean('scrollMoves').getOrDefault(true)
-=======
-        h(
-          'div.round__app__board.main-board' + (hideBoard ? '.blindfold' : ''),
-          {
-            hook:
               'ontouchstart' in window || !storage.boolean('scrollMoves').getOrDefault(true)
->>>>>>> 6c30814f
                 ? undefined
                 : util.bind(
                   'wheel',
