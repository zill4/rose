--- conflicted
+++ resolved
@@ -2,10 +2,7 @@
 import { initAll as initMiniBoards } from 'common/mini-board';
 import { OpeningPage } from './interfaces';
 import { renderHistoryChart } from './chart';
-<<<<<<< HEAD
-=======
 import { init as searchEngine } from './search';
->>>>>>> d579ca65
 
 export function page(data: OpeningPage) {
   $('.opening__intro .lpv').each(function (this: HTMLElement) {
