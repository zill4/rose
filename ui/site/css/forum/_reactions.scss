--- conflicted
+++ resolved
@@ -52,14 +52,11 @@
 
   button.yes {
     order: 0;
-<<<<<<< HEAD
-=======
     opacity: 1;
 
     img {
       margin-right: 0.4em;
     }
->>>>>>> eff583a2
   }
 
   img {
