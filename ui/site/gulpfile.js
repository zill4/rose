const gulp = require('gulp');
const source = require('vinyl-source-stream');
const buffer = require('vinyl-buffer');
const colors = require('ansi-colors');
const logger = require('fancy-log');
const watchify = require('watchify');
const browserify = require('browserify');
const terser = require('gulp-terser');
const size = require('gulp-size');
const tsify = require('tsify');
const concat = require('gulp-concat');
const execSync = require('child_process').execSync;
const fs = require('fs');
const path = require('path');

const browserifyOpts = (entries, debug) => ({
  entries: entries,
  standalone: 'Lichess',
  debug: debug
});
const destinationPath = '../../public/compiled/';
const destination = () => gulp.dest(destinationPath);
const fileBaseName = 'lichess.site';

const abFile = process.env.LILA_AB_FILE;

const ab = () => {
  if (abFile) return gulp.src(abFile)
    .pipe(buffer())
    .pipe(terser({safari10: true}))
    .pipe(gulp.dest('./dist'));
  else {
    logger.info(colors.yellow('Building without AB file'));
    return gulp.src('.');
  }
};

const hopscotch = () => gulp.src([
  'dist/js/hopscotch.min.js',
  'dist/**/*.min.css',
  'dist/img/*'
], {
  cwd: path.dirname(require.resolve('hopscotch/package.json')),
  cwdbase: true
}).pipe(gulp.dest('../../public/vendor/hopscotch/'));

const jqueryBarRating = () => gulp.src([
  'dist/jquery.barrating.min.js'
], {
  cwd: path.dirname(require.resolve('jquery-bar-rating/package.json')),
  cwdbase: true
}).pipe(gulp.dest('../../public/vendor/bar-rating/'));

const highcharts = () => gulp.src([
  'highcharts.js',
  'highcharts-more.js',
  'highstock.js'
], {
  cwd: path.dirname(require.resolve('highcharts/package.json')),
  cwdbase: true
}).pipe(gulp.dest('../../public/vendor/highcharts-4.2.5/'));

function makeDependencies(filename) {
  return function bundleDeps() {
    return gulp.src([
  '../../public/javascripts/vendor/jquery.min.js',
  './dep/powertip.min.js',
  './dep/howler.min.js',
  './dep/mousetrap.min.js',
  ...(abFile ? ['./dist/ab.js'] : []),
])
      .pipe(concat(filename))
      .pipe(destination());
  };
}

function makeBundle(filename) {
  return function bundleItAll() {
    return gulp.src([
      destinationPath + 'lichess.deps.js',
      './dist/' + filename,
    ])
      .pipe(concat(filename.replace('source.', '')))
      .pipe(destination());
  };
}

const standalonesJs = () => gulp.src([
  'puzzle.js', 'user.js', 'coordinate.js', 'captcha.js', 'embed-analyse.js'
].map(f => `src/standalones/${f}`))
  .pipe(buffer())
  .pipe(terser({safari10: true}))
  .pipe(destination());

function singlePackage(file, dest) {
  return () => browserify(browserifyOpts(file, false))
  .bundle()
  .pipe(source(dest))
  .pipe(buffer())
  .pipe(terser({safari10: false}))
  .pipe(destination());
}

const clas = singlePackage('./src/clas.js', 'clas.js');
const tv = singlePackage('./src/tv.ts', 'tv.js');

const deps = makeDependencies('lichess.deps.js');

const tasks = [
<<<<<<< HEAD
  gitSha, ab, standalonesJs, clas,
  stockfishWasm, stockfishMvWasm, stockfishJs,
=======
  ab, standalonesJs, userMod, clas,
>>>>>>> 515c35a7
  deps,
  hopscotch, jqueryBarRating, highcharts
];

const dev = gulp.series(tasks);

gulp.task('prod', gulp.series(tasks, makeBundle(`${fileBaseName}.source.min.js`)));
gulp.task('dev', gulp.series(tasks, dev));
gulp.task('default', gulp.series(tasks, dev, () => gulp.watch('src/**/*.js', dev)));

gulp.task('tv', tv);<|MERGE_RESOLUTION|>--- conflicted
+++ resolved
@@ -107,12 +107,7 @@
 const deps = makeDependencies('lichess.deps.js');
 
 const tasks = [
-<<<<<<< HEAD
-  gitSha, ab, standalonesJs, clas,
-  stockfishWasm, stockfishMvWasm, stockfishJs,
-=======
-  ab, standalonesJs, userMod, clas,
->>>>>>> 515c35a7
+  ab, standalonesJs, clas,
   deps,
   hopscotch, jqueryBarRating, highcharts
 ];
