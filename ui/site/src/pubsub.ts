--- conflicted
+++ resolved
@@ -1,9 +1,5 @@
-<<<<<<< HEAD
 const subs: Dictionary<Set<() => void>> = Object.create(null);
 const oneTimeEvents: Dictionary<any> = Object.create(null);
-=======
-const allSubs: Map<string, Set<() => void>> = new Map();
->>>>>>> a8b5e57d
 
 const pubsub: Pubsub = {
   on(name: string, cb) {
