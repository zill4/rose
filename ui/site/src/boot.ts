--- conflicted
+++ resolved
@@ -159,13 +159,8 @@
               .append(
                 $(`<a class="withdraw text" data-icon="${licon.Pause}">`)
                   .attr('href', url + '/withdraw')
-<<<<<<< HEAD
-                  .text(siteTrans('pause'))
+                  .text(site.trans('pause'))
                   .on('click', function(this: HTMLAnchorElement) {
-=======
-                  .text(site.trans('pause'))
-                  .on('click', function (this: HTMLAnchorElement) {
->>>>>>> 6c30814f
                     xhr.text(this.href, { method: 'post' });
                     $('#announce').remove();
                     return false;
