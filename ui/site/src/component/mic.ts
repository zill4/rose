import { objectStorage } from 'common/objectStorage';
import { Selector, Selectable } from 'common/selector';
import { storedStringProp } from 'common/storage';

type Audio = { vosk?: AudioNode; source?: AudioNode; ctx?: AudioContext };

class RecNode implements Selectable {
  listenerMap = new Map<string, Voice.Listener>();
  words: string[];
  node: AudioNode;
  partial: boolean;

  constructor(words: string[], partial: boolean) {
    this.words = words;
    this.partial = partial;
  }

  select(audio?: Audio) {
    if (!audio?.source || !this.node) return;
    audio.source.connect(this.node);
    this.node.connect(audio.ctx!.destination);
  }

  deselect() {
    this.node?.disconnect();
  }

  get listeners(): Voice.Listener[] {
    return [...this.listenerMap.values()].reverse(); // LIFO for interrupt
  }
}

// this code is bundled with callers, so lazy create and store in window global
export const mic =
  window.LichessVoicePlugin?.mic ??
  new (class implements Voice.Microphone {
    language = 'en';

    audioCtx: AudioContext;
    mediaStream: MediaStream;
    micSource: AudioNode;

    userSelectedDeviceId = storedStringProp('mic.deviceId', 'default');
    deviceIds?: string[];

    recs = new Selector<RecNode, Audio>();
    ctrl: Voice.Listener;
    download?: XMLHttpRequest;
    broadcastTimeout?: number;
    voskStatus = '';
    busy = false;
    interrupt = false;
    paused = 0;

    constructor() {
      (window.LichessVoicePlugin as any) = { mic: this, vosk: undefined };
      lichess.mic = this;
    }

    get lang() {
      return this.language;
    }

    setDeviceId(id: string) {
      this.userSelectedDeviceId(id);
      this.initAudio();
    }
    getDeviceId() {
      return this.userSelectedDeviceId();
    }
    async getDevices() {
      return navigator.mediaDevices.enumerateDevices().then(d => d.filter(d => d.kind == 'audioinput'));
    }

    setController(ctrl: Voice.Listener) {
      this.ctrl = ctrl;
    }

    addListener(listener: Voice.Listener, also: { recId?: string; listenerId?: string } = {}) {
      const recId = also.recId ?? 'default';
      if (!this.recs.group.has(recId)) throw `No recognizer for '${recId}'`;
      this.recs.group.get(recId)!.listenerMap.set(also.listenerId ?? recId, listener);
    }

    removeListener(listenerId: string) {
      this.recs.group.forEach(v => v.listenerMap.delete(listenerId));
    }

    async setLang(lang: string) {
      if (lang === this.language) return;
      console.log(`Changing language from ${this.language} to ${lang}`);
      this.stop();
      this.language = lang;
    }

<<<<<<< HEAD
    async setVocabulary(vocab: string[], mode: Voice.ListenMode = 'full') {
      const rec = this.recs[mode];
      if (vocab.length === rec.vocab.length && vocab.every((w, i) => w === rec.vocab[i])) return;
      rec.vocab = vocab;
      rec.node?.disconnect();
      rec.node = undefined;
      if (this.vosk?.isReady(this.lang)) this.initKaldi(mode);
    }

    useGrammar(name: string): Promise<any> {
      return xhr.jsonSimple(lichess.assetUrl(`compiled/grammar/${name}.json`));
    }

    stop() {
      if (this.micTrack) this.micTrack.enabled = false;
      this.vosk?.stop();
      this.download?.abort();
      if (!this.download) this.broadcast('', 'stop');
      this.download = undefined;
=======
    initRecognizer(
      words: string[],
      also: {
        recId?: string;
        partial?: boolean;
        listener?: Voice.Listener;
        listenerId?: string;
      } = {}
    ) {
      if (words.length === 0) {
        this.recs.delete(also.recId);
        return;
      }
      const recId = also.recId ?? 'default';
      const rec = new RecNode(words.slice(), also.partial === true);
      if (this.vosk?.isLoaded(this.lang)) this.initKaldi(recId, rec);
      this.recs.set(recId, rec);
      if (also.listener) this.addListener(also.listener, { recId, listenerId: also.listenerId });
>>>>>>> a2aba17a
    }

    async start(recId = 'default'): Promise<void> {
      try {
        if (this.micEnabled && this.recId === recId) return;
        this.busy = true;
        await this.initModel();
        for (const [lex, rec] of this.recs.group) {
          if (!rec.node) this.initKaldi(lex, rec);
        }
        this.select(recId);
        this.micTrack!.enabled = true;
        this.busy = false;
        this.broadcast(recId, 'start');
      } catch (e: any) {
        this.stop([e.toString(), 'error']);
        throw e;
      }
    }

    stop(reason: [string, Voice.MsgType] = ['', 'stop']) {
      if (this.micTrack) this.micTrack.enabled = false;
      this.download?.abort();
      this.download = undefined;
      this.busy = false;
      this.select(false);
      this.broadcast(...reason);
    }

    // pause/resume use a counter so calls must be balanced.
    // short duration interruptions, use start/stop otherwise
    pause() {
      if (++this.paused !== 1 || !this.micTrack?.enabled) return;
      this.micTrack.enabled = false;
    }

    resume() {
      this.paused = Math.min(this.paused - 1, 0);
      if (this.paused !== 0 || this.micTrack?.enabled === undefined) return;
      this.micTrack.enabled = true;
    }

    get recId(): string | false {
      return this.recs.key;
    }

    get isBusy(): boolean {
      return this.busy;
    }

    get status(): string {
      return this.voskStatus;
    }

    stopPropagation() {
      this.interrupt = true;
    }

    private get vosk(): any {
      return (window.LichessVoicePlugin as any)?.vosk;
    }

    private get micEnabled(): boolean {
      return this.paused === 0 && !this.busy && this.micTrack?.enabled === true;
    }

    private get micTrack(): MediaStreamTrack | undefined {
      return this.mediaStream?.getAudioTracks()[0];
    }

    private select(recId: string | false) {
      this.recs.select(recId);
      this.vosk?.select(recId);
    }

    private initKaldi(recId: string, rec: RecNode) {
      rec.node = this.vosk?.initRecognizer({
        recId: recId,
        audioCtx: this.audioCtx!,
        partial: rec.partial,
        words: rec.words,
        broadcast: this.broadcast.bind(this),
      });
    }

    private async initModel(): Promise<void> {
      if (this.vosk?.isLoaded(this.lang)) {
        await this.initAudio();
        return;
      }
      this.broadcast('Loading...');

      const modelUrl = lichess.assetUrl(models.get(this.lang)!, { noVersion: true });
      const downloadAsync = this.downloadModel(`/vosk/${modelUrl.replace(/[\W]/g, '_')}`);
      const audioAsync = this.initAudio();

      await lichess.loadModule('voice.vosk');
      await downloadAsync;
      await this.vosk.initModel(modelUrl, this.lang);
      await audioAsync;
      this.recs.ctx = { vosk: this.vosk, source: this.micSource, ctx: this.audioCtx };
    }

    private async initAudio(): Promise<void> {
      if (this.audioCtx?.state === 'suspended') await this.audioCtx.resume();
      if (this.audioCtx?.state === 'running') return;
      this.audioCtx = new AudioContext();
      this.mediaStream = await navigator.mediaDevices.getUserMedia({
        video: false,
        audio: {
          sampleRate: this.audioCtx.sampleRate,
          echoCancellation: true,
          noiseSuppression: true,
          deviceId: this.userSelectedDeviceId(),
        },
      });
      this.micSource = this.audioCtx.createMediaStreamSource(this.mediaStream);
    }

    private broadcast(text: string, msgType: Voice.MsgType = 'status', forMs = 0) {
      this.ctrl?.call(this, text, msgType);
      if (msgType === 'status' || msgType === 'full') window.clearTimeout(this.broadcastTimeout);
      this.voskStatus = text;
      for (const li of this.recs.selected?.listeners ?? []) {
        if (!this.interrupt) li(text, msgType);
      }
      this.interrupt = false;
      this.broadcastTimeout = forMs > 0 ? window.setTimeout(() => this.broadcast(''), forMs) : undefined;
    }

    private async downloadModel(emscriptenPath: string): Promise<void> {
      const voskStore = await objectStorage<any>({
        db: '/vosk',
        store: 'FILE_DATA',
        version: 21,
        upgrade: (_, idbStore?: IDBObjectStore) => {
          // make emscripten fs happy
          idbStore?.createIndex('timestamp', 'timestamp', { unique: false });
        },
      });
      if ((await voskStore.count(`${emscriptenPath}/extracted.ok`)) > 0) return;

      const modelBlob: ArrayBuffer | undefined = await new Promise((resolve, reject) => {
        this.download = new XMLHttpRequest();
        this.download.open('GET', lichess.assetUrl(models.get(this.lang)!, { noVersion: true }), true);
        this.download.responseType = 'arraybuffer';
        this.download.onerror = _ => reject('Failed. See console');
        this.download.onabort = _ => reject('Aborted');
        this.download.onprogress = (e: ProgressEvent) => {
          this.broadcast(
            e.total <= 0
              ? 'Downloading...'
              : `Downloaded ${Math.round((100 * e.loaded) / e.total)}% of ${Math.round(e.total / 1000000)}MB`
          );
        };

        this.download.onload = _ => {
          if (this.download?.status !== 200) reject(`${this.download?.status} Failed`);
          else resolve(this.download?.response);
        };
        this.download.send();
      });
      this.broadcast('Extracting...');
      const now = new Date();
      await voskStore.put(emscriptenPath, { timestamp: now, mode: 16877 });
      await voskStore.put(`${emscriptenPath}/downloaded.ok`, {
        contents: new Uint8Array([]),
        timestamp: now,
        mode: 33206,
      });
      await voskStore.remove(`${emscriptenPath}/downloaded.tar.gz`);
      await voskStore.put(`${emscriptenPath}/downloaded.tar.gz`, {
        contents: new Uint8Array(modelBlob!),
        timestamp: now,
        mode: 33188,
      });
      voskStore.txn('readwrite').objectStore('FILE_DATA').index('timestamp');
    }
  })();

const models = new Map([
  ['ca', 'lifat/vosk/model-ca-0.4.tar.gz'],
  ['cn', 'lifat/vosk/model-cn-0.22.tar.gz'],
  ['cs', 'lifat/vosk/model-cs-0.4.tar.gz'],
  ['de', 'lifat/vosk/model-de-0.15.tar.gz'],
  ['en', 'lifat/vosk/model-en-us-0.15.tar.gz'],
  ['eo', 'lifat/vosk/model-eo-0.42.tar.gz'],
  ['es', 'lifat/vosk/model-es-0.42.tar.gz'],
  ['fa', 'lifat/vosk/model-fa-0.4.tar.gz'],
  ['fr', 'lifat/vosk/model-fr-0.22.tar.gz'],
  ['hi', 'lifat/vosk/model-hi-0.22.tar.gz'],
  ['it', 'lifat/vosk/model-it-0.22.tar.gz'],
  ['ja', 'lifat/vosk/model-ja-0.22.tar.gz'],
  ['ko', 'lifat/vosk/model-ko-0.22.tar.gz'],
  ['kz', 'lifat/vosk/model-kz-0.15.tar.gz'],
  ['nl', 'lifat/vosk/model-nl-0.22.tar.gz'],
  ['pl', 'lifat/vosk/model-pl-0.22.tar.gz'],
  ['pt', 'lifat/vosk/model-pt-0.3.tar.gz'],
  ['ru', 'lifat/vosk/model-ru-0.22.tar.gz'],
  ['tr', 'lifat/vosk/model-tr-0.3.tar.gz'],
  ['uk', 'lifat/vosk/model-uk-v3.tar.gz'],
  ['uz', 'lifat/vosk/model-uz-0.22.tar.gz'],
  ['vi', 'lifat/vosk/model-vi-0.4.tar.gz'],
]);<|MERGE_RESOLUTION|>--- conflicted
+++ resolved
@@ -86,34 +86,12 @@
       this.recs.group.forEach(v => v.listenerMap.delete(listenerId));
     }
 
-    async setLang(lang: string) {
+    setLang(lang: string) {
       if (lang === this.language) return;
-      console.log(`Changing language from ${this.language} to ${lang}`);
       this.stop();
       this.language = lang;
     }
 
-<<<<<<< HEAD
-    async setVocabulary(vocab: string[], mode: Voice.ListenMode = 'full') {
-      const rec = this.recs[mode];
-      if (vocab.length === rec.vocab.length && vocab.every((w, i) => w === rec.vocab[i])) return;
-      rec.vocab = vocab;
-      rec.node?.disconnect();
-      rec.node = undefined;
-      if (this.vosk?.isReady(this.lang)) this.initKaldi(mode);
-    }
-
-    useGrammar(name: string): Promise<any> {
-      return xhr.jsonSimple(lichess.assetUrl(`compiled/grammar/${name}.json`));
-    }
-
-    stop() {
-      if (this.micTrack) this.micTrack.enabled = false;
-      this.vosk?.stop();
-      this.download?.abort();
-      if (!this.download) this.broadcast('', 'stop');
-      this.download = undefined;
-=======
     initRecognizer(
       words: string[],
       also: {
@@ -132,7 +110,6 @@
       if (this.vosk?.isLoaded(this.lang)) this.initKaldi(recId, rec);
       this.recs.set(recId, rec);
       if (also.listener) this.addListener(also.listener, { recId, listenerId: also.listenerId });
->>>>>>> a2aba17a
     }
 
     async start(recId = 'default'): Promise<void> {
