--- conflicted
+++ resolved
@@ -60,7 +60,6 @@
       break;
   }
 
-<<<<<<< HEAD
   var date = new Date(notification.date);
   return m('div', {
     class: 'site_notification'
@@ -68,18 +67,10 @@
     content,
     m('time', {
       class: "moment-from-now",
-      datetime: date
+      datetime: date.toISOString()
     })
   ]);
-};
-=======
-        var date = new Date(notification.date);
-        return m('div', {class: 'site_notification'}, [
-            content,
-            m('time', {class:"moment-from-now", datetime: date.toISOString()})
-        ]);
-    };
->>>>>>> 6982304f
+}
 
 function recentNotifications(ctrl) {
   return ctrl.data.map(drawNotification);
