start chess960 after both player move http://fr.lichess.org/forum/lichess-feedback/clock-fairness-in-chess960-games
@someone = link to someone's profile
index game positions
add elo titles (like 2300+ = FM)
tournament berserker = half time, double points
chat icons (k) (K)
blind accessible
tournament ties
not possible to copy the link URL invite when using a touch device. Can this be easily fixed by adding an automatic "copy" button next to the link?
search bug http://en.lichess.org/games/search?players.a=&players.b=&players.winner=&eloMin=&eloMax=&hasAi=&aiLevelMin=&aiLevelMax=&variant=&mode=1&opening=&turnsMin=&turnsMax=&durationMin=&durationMax=&status=35&dateMin=&dateMax=&sort.field=tu&sort.order=asc
takeback substract time for person granting
only team forum posts on the homepage?
team list sort by date, name, popularity, avg elo, team elo, ...?
download 10.000 best games http://en.lichess.org/inbox/v1p6hokg#bottom
sound config (like sound on game join, not moves)
start clock after black move http://en.lichess.org/forum/lichess-feedback/shouldnt-the-time-start-time-after-blacks-first-move#3
show tournament trophies on user profile
recognize pgn in forum and show a pgn4web
correspondance chess https://github.com/ornicar/lila/issues/12
add source to chess search
add pgn names to chess search
kid mode (on subdomain?) or start-from-scratch mode (connect to DB depending on subdomain)
explain point of importing games
captcha highlight opponent king
optional email http://en.lichess.org/forum/lichess-feedback/secret-question----password-recovery
chess variants https://github.com/ornicar/lila/issues/2://github.com/ornicar/lila/issues/25
stream game export
the forum search user:mephostophilis returns no result
account closed accounts in team counts
IE10 no sound toggle http://en.lichess.org/forum/lichess-feedback/notification-of-game-creation#3
replace plot with watch plot when game starts
liquid UI for large screens http://fr.lichess.org/forum/lichess-feedback/hi-res#5
customize piece images
customize sound notifications http://imgur.com/70WVyb5
better moderator UI
TV channels (bullet, blitz, standard, ...)
allow castling and analysis for FEN games whenever possible
realtime computer analysis of TV game
embeddable tv iframe http://en.lichess.org/forum/lichess-feedback/new-feature-lichess-tv?page=3
many tv ideas (answer)
http://en.lichess.org/forum/lichess-feedback/new-feature-lichess-tv?page=3
http://i.imgur.com/ZSi90k0.jpg
separate games in spectator chat
real board editor save
FEN/editor castle/enpassant https://github.com/ornicar/lila/issues/42 white/black to play
user notes, shared among friends
geolocation http://db-ip.com/db/
no castling in 50-moves https://github.com/ornicar/scalachess/issues/3
enforce single user for an IP
user made chess puzzles (just input position and number of moves, let AI find solution) see http://en.lichess.org/inbox/2cxky5pw
bug found by trialB http://en.lichess.org/inbox/wt24ccn2 http://en.lichess.org/forum/lichess-feedback/elo-range-problems
fics stats http://ficsgames.org/cgi-bin/search.cgi?player=OEXPL;action=Statistics "biggest successes/upsets, your nemesis, individual scores against opponents"
download games in PGN format
better piece set (see scid and chessbase) skwex on #chess
replace move green glow with simple border (chess.com) skwex on #chess
opening tree http://www.shredderchess.com/online-chess/online-databases/opening-database.html
data visualisation with http://app.raw.densitydesign.org/
tournament elo restriction
open analysis to anon (with IP restriction)
analysis always show best move
analysis infer ! and !! from evaluation at depth
no challenge when playing http://en.lichess.org/forum/lichess-feedback/defis#2
check filter games icon on windows
user options: sounds, sound choice
user stats: http://en.lichess.org/forum/lichess-feedback/feature-request-extended-stats
forum improvements http://en.lichess.org/forum/lichess-feedback/suggestions-for-the-forum#1
real tournaments (swiss first, then round robin) (hellball) see challonge.com
option to disallow takebacks http://en.lichess.org/forum/lichess-feedback/takeback-request-abuse
search users from tablet http://en.lichess.org/forum/lichess-feedback/people---search
analysis UI bug http://en.lichess.org/inbox/8s2e0397#bottom
use separate thread pool for elasticsearch http://www.playframework.com/documentation/2.2.0/ThreadPools
make lobby a sequential actor
safari sound icon http://en.lichess.org/forum/general-chess-discussion/sound-effects?page=3
add brasilian translation
autoreport cheat detected
blocked user can join: http://en.lichess.org/forum/lichess-feedback/blocked-user#3
charts on homepage? http://en.lichess.org/forum/lichess-feedback/feature-proposition-active-players-graph#1
show latest chat when X reports Y for insult
faster PGN parser - without combinators, see pgn binary writer
premove choose promotion http://en.lichess.org/forum/lichess-feedback/premove-promotion-allow-to-preselect-promoted-piece#9
teams sorted by ELO http://en.lichess.org/forum/lichess-feedback/average-team-elo#1
analysis bug http://en.lichess.org/forum/lichess-feedback/blunders-in-computer-analysis#1
improve AI cheat detection (not only game start)
can't search for anon games
user profile tab for imported games http://en.lichess.org/inbox/zevof2tu#bottom
analysis board (see chess.com)
watcher game sounds only on first color
wrong analysis = move 9 should be a blunder http://en.lichess.org/analyse/pf3rufgk/black
check "continue from position" #lichess
from position + clock = fail (due to turns != played turns)
streamed export of PGN http://en.lichess.org/forum/lichess-feedback/download-all-games#5
visual sep under standard/chess960 ratings
progress over date ranges
best wins / worse defeats (?)
peak rating
messager control (only friends / everybody / nobody) mephos on #lichess
country leaderboards
follow a user #chess claymore http://www.freechess.org/Help/HelpFiles/follow.html
team menu should lead to "My teams"
atwar style chat system http://imgur.com/a/buwy3 (but better)
replay games using move time
antifarming tool for mods
list all players by ranking.
automatic ai cheat detection is broken
time pie chart colors http://en.lichess.org/52ede6hu/stats
full page recent forum posts
en_GB, en_US, pt_PT, pt_BR = localization (note that current pt translation is good pt_PT)
/takeback to accept (or sys message)
badges out of screen
moretime button position (>1hour)
move command sys message
abort system message
hide chat help after /help typed
copy rematch chats
chat logs
chat visited link color
chat mod can query anybody
chat system messages compaction
redirect user to stored language
fix auto cheat detection
clarkey improvement list: http://pastebin.com/c8Zmdw7t
SVG chess sets http://chesstempo.com/chess-tactics.html
mailbox counter is grey
show analysis details, blur % in cheat table and reports
ban only latest IP
graph on the user page is ~3px to the left of where it should be
<<<<<<< HEAD
give AI levels ratings

deploy
------
evaluation.evaluator.script_path = "php /home/thib/engine-evaluator/engine-evaluator.php"
=======
chess960 castling bug http://en.lichess.org/analyse/ligpcaoi
http://en.lichess.org/@/JoSopinka in top slow with only 4 slow games (should index more perf deviations)
giv suspicious games more space in mod view
>>>>>>> c367822d
<|MERGE_RESOLUTION|>--- conflicted
+++ resolved
@@ -124,14 +124,7 @@
 show analysis details, blur % in cheat table and reports
 ban only latest IP
 graph on the user page is ~3px to the left of where it should be
-<<<<<<< HEAD
 give AI levels ratings
-
-deploy
-------
-evaluation.evaluator.script_path = "php /home/thib/engine-evaluator/engine-evaluator.php"
-=======
 chess960 castling bug http://en.lichess.org/analyse/ligpcaoi
 http://en.lichess.org/@/JoSopinka in top slow with only 4 slow games (should index more perf deviations)
-giv suspicious games more space in mod view
->>>>>>> c367822d
+giv suspicious games more space in mod view