--- conflicted
+++ resolved
@@ -23,13 +23,6 @@
 style sound toggle
 show lobby chat to anon (and rated games?)
 or show empty chat
-<<<<<<< HEAD
 play with a friend possible bug http://en.lichess.org/forum/lichess-feedback/play-with-a-friend-bug
-=======
 game chat box css issue http://en.lichess.org/forum/lichess-feedback/problem-with-the-chat-box#1
-show last move on miniboards
-
-next deploy
------------
-change treehugger password
->>>>>>> 683ae742
+show last move on miniboards