--- conflicted
+++ resolved
@@ -91,9 +91,6 @@
 charts on homepage? http://en.lichess.org/forum/lichess-feedback/feature-proposition-active-players-graph#1
 show latest chat when X reports Y for insult
 compress the freaking pgn collection (now uses 7.2GB)
-<<<<<<< HEAD
 analysis fail http://en.lichess.org/analyse/kdnxg7dk/black
 wider time control ranges (tpsinnema on #chess)
-=======
-faster PGN parser - without combinators, see pgn binary writer
->>>>>>> 2a6a3a37
+faster PGN parser - without combinators, see pgn binary writer